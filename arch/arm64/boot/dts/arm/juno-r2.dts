/*
 * ARM Ltd. Juno Platform
 *
 * Copyright (c) 2015 ARM Ltd.
 *
 * This file is licensed under a dual GPLv2 or BSD license.
 */

/dts-v1/;

#include <dt-bindings/interrupt-controller/arm-gic.h>

/ {
	model = "ARM Juno development board (r2)";
	compatible = "arm,juno-r2", "arm,juno", "arm,vexpress";
	interrupt-parent = <&gic>;
	#address-cells = <2>;
	#size-cells = <2>;

	aliases {
		serial0 = &soc_uart0;
	};

	chosen {
		stdout-path = "serial0:115200n8";
	};

	psci {
		compatible = "arm,psci-0.2";
		method = "smc";
	};

	cpus {
		#address-cells = <2>;
		#size-cells = <0>;

		cpu-map {
			cluster0 {
				core0 {
					cpu = <&A72_0>;
				};
				core1 {
					cpu = <&A72_1>;
				};
			};

			cluster1 {
				core0 {
					cpu = <&A53_0>;
				};
				core1 {
					cpu = <&A53_1>;
				};
				core2 {
					cpu = <&A53_2>;
				};
				core3 {
					cpu = <&A53_3>;
				};
			};
		};

		idle-states {
			entry-method = "arm,psci";

			CPU_SLEEP_0: cpu-sleep-0 {
				compatible = "arm,idle-state";
				arm,psci-suspend-param = <0x0010000>;
				local-timer-stop;
				entry-latency-us = <300>;
				exit-latency-us = <1200>;
				min-residency-us = <2000>;
			};

			CLUSTER_SLEEP_0: cluster-sleep-0 {
				compatible = "arm,idle-state";
				arm,psci-suspend-param = <0x1010000>;
				local-timer-stop;
				entry-latency-us = <300>;
				exit-latency-us = <1200>;
				min-residency-us = <2500>;
			};
		};

		A72_0: cpu@0 {
			compatible = "arm,cortex-a72","arm,armv8";
			reg = <0x0 0x0>;
			device_type = "cpu";
			enable-method = "psci";
			next-level-cache = <&A72_L2>;
<<<<<<< HEAD
			cpu-idle-states = <&CPU_SLEEP_0 &CLUSTER_SLEEP_0>;
=======
			clocks = <&scpi_dvfs 0>;
>>>>>>> 55ae7493
		};

		A72_1: cpu@1 {
			compatible = "arm,cortex-a72","arm,armv8";
			reg = <0x0 0x1>;
			device_type = "cpu";
			enable-method = "psci";
			next-level-cache = <&A72_L2>;
<<<<<<< HEAD
			cpu-idle-states = <&CPU_SLEEP_0 &CLUSTER_SLEEP_0>;
=======
			clocks = <&scpi_dvfs 0>;
>>>>>>> 55ae7493
		};

		A53_0: cpu@100 {
			compatible = "arm,cortex-a53","arm,armv8";
			reg = <0x0 0x100>;
			device_type = "cpu";
			enable-method = "psci";
			next-level-cache = <&A53_L2>;
<<<<<<< HEAD
			cpu-idle-states = <&CPU_SLEEP_0 &CLUSTER_SLEEP_0>;
=======
			clocks = <&scpi_dvfs 1>;
>>>>>>> 55ae7493
		};

		A53_1: cpu@101 {
			compatible = "arm,cortex-a53","arm,armv8";
			reg = <0x0 0x101>;
			device_type = "cpu";
			enable-method = "psci";
			next-level-cache = <&A53_L2>;
<<<<<<< HEAD
			cpu-idle-states = <&CPU_SLEEP_0 &CLUSTER_SLEEP_0>;
=======
			clocks = <&scpi_dvfs 1>;
>>>>>>> 55ae7493
		};

		A53_2: cpu@102 {
			compatible = "arm,cortex-a53","arm,armv8";
			reg = <0x0 0x102>;
			device_type = "cpu";
			enable-method = "psci";
			next-level-cache = <&A53_L2>;
<<<<<<< HEAD
			cpu-idle-states = <&CPU_SLEEP_0 &CLUSTER_SLEEP_0>;
=======
			clocks = <&scpi_dvfs 1>;
>>>>>>> 55ae7493
		};

		A53_3: cpu@103 {
			compatible = "arm,cortex-a53","arm,armv8";
			reg = <0x0 0x103>;
			device_type = "cpu";
			enable-method = "psci";
			next-level-cache = <&A53_L2>;
<<<<<<< HEAD
			cpu-idle-states = <&CPU_SLEEP_0 &CLUSTER_SLEEP_0>;
=======
			clocks = <&scpi_dvfs 1>;
>>>>>>> 55ae7493
		};

		A72_L2: l2-cache0 {
			compatible = "cache";
		};

		A53_L2: l2-cache1 {
			compatible = "cache";
		};
	};

	pmu {
		compatible = "arm,armv8-pmuv3";
		interrupts = <GIC_SPI 02 IRQ_TYPE_LEVEL_HIGH>,
			     <GIC_SPI 06 IRQ_TYPE_LEVEL_HIGH>,
			     <GIC_SPI 18 IRQ_TYPE_LEVEL_HIGH>,
			     <GIC_SPI 22 IRQ_TYPE_LEVEL_HIGH>,
			     <GIC_SPI 26 IRQ_TYPE_LEVEL_HIGH>,
			     <GIC_SPI 30 IRQ_TYPE_LEVEL_HIGH>;
		interrupt-affinity = <&A72_0>,
				     <&A72_1>,
				     <&A53_0>,
				     <&A53_1>,
				     <&A53_2>,
				     <&A53_3>;
	};

	#include "juno-base.dtsi"

	pcie-controller@40000000 {
		compatible = "arm,juno-r1-pcie", "plda,xpressrich3-axi", "pci-host-ecam-generic";
		device_type = "pci";
		reg = <0 0x40000000 0 0x10000000>;	/* ECAM config space */
		bus-range = <0 255>;
		linux,pci-domain = <0>;
		#address-cells = <3>;
		#size-cells = <2>;
		dma-coherent;
		ranges = <0x01000000 0x00 0x5f800000 0x00 0x5f800000 0x0 0x00800000>,
			 <0x02000000 0x00 0x50000000 0x00 0x50000000 0x0 0x08000000>,
			 <0x42000000 0x40 0x00000000 0x40 0x00000000 0x1 0x00000000>;
		#interrupt-cells = <1>;
		interrupt-map-mask = <0 0 0 7>;
		interrupt-map = <0 0 0 1 &gic 0 0 0 136 4>,
				<0 0 0 2 &gic 0 0 0 137 4>,
				<0 0 0 3 &gic 0 0 0 138 4>,
				<0 0 0 4 &gic 0 0 0 139 4>;
		msi-parent = <&v2m_0>;
	};
};

&memtimer {
	status = "okay";
};<|MERGE_RESOLUTION|>--- conflicted
+++ resolved
@@ -88,11 +88,8 @@
 			device_type = "cpu";
 			enable-method = "psci";
 			next-level-cache = <&A72_L2>;
-<<<<<<< HEAD
 			cpu-idle-states = <&CPU_SLEEP_0 &CLUSTER_SLEEP_0>;
-=======
 			clocks = <&scpi_dvfs 0>;
->>>>>>> 55ae7493
 		};
 
 		A72_1: cpu@1 {
@@ -101,11 +98,8 @@
 			device_type = "cpu";
 			enable-method = "psci";
 			next-level-cache = <&A72_L2>;
-<<<<<<< HEAD
 			cpu-idle-states = <&CPU_SLEEP_0 &CLUSTER_SLEEP_0>;
-=======
 			clocks = <&scpi_dvfs 0>;
->>>>>>> 55ae7493
 		};
 
 		A53_0: cpu@100 {
@@ -114,11 +108,8 @@
 			device_type = "cpu";
 			enable-method = "psci";
 			next-level-cache = <&A53_L2>;
-<<<<<<< HEAD
 			cpu-idle-states = <&CPU_SLEEP_0 &CLUSTER_SLEEP_0>;
-=======
 			clocks = <&scpi_dvfs 1>;
->>>>>>> 55ae7493
 		};
 
 		A53_1: cpu@101 {
@@ -127,11 +118,8 @@
 			device_type = "cpu";
 			enable-method = "psci";
 			next-level-cache = <&A53_L2>;
-<<<<<<< HEAD
 			cpu-idle-states = <&CPU_SLEEP_0 &CLUSTER_SLEEP_0>;
-=======
 			clocks = <&scpi_dvfs 1>;
->>>>>>> 55ae7493
 		};
 
 		A53_2: cpu@102 {
@@ -140,11 +128,8 @@
 			device_type = "cpu";
 			enable-method = "psci";
 			next-level-cache = <&A53_L2>;
-<<<<<<< HEAD
 			cpu-idle-states = <&CPU_SLEEP_0 &CLUSTER_SLEEP_0>;
-=======
 			clocks = <&scpi_dvfs 1>;
->>>>>>> 55ae7493
 		};
 
 		A53_3: cpu@103 {
@@ -153,11 +138,8 @@
 			device_type = "cpu";
 			enable-method = "psci";
 			next-level-cache = <&A53_L2>;
-<<<<<<< HEAD
 			cpu-idle-states = <&CPU_SLEEP_0 &CLUSTER_SLEEP_0>;
-=======
 			clocks = <&scpi_dvfs 1>;
->>>>>>> 55ae7493
 		};
 
 		A72_L2: l2-cache0 {
