	/*
	 *  Devices shared by all Juno boards
	 */

	memtimer: timer@2a810000 {
		compatible = "arm,armv7-timer-mem";
		reg = <0x0 0x2a810000 0x0 0x10000>;
		arm,cnttidr = <0x1>;
		clock-frequency = <50000000>;
		#address-cells = <2>;
		#size-cells = <2>;
		ranges;
		frame@2a830000 {
			frame-number = <1>;
			interrupts = <0 60 4>;
			reg = <0x0 0x2a830000 0x0 0x10000>;
		};
	};

	mailbox: mhu@2b1f0000 {
		compatible = "arm,mhu", "arm,primecell";
		reg = <0x0 0x2b1f0000 0x0 0x1000>;
		interrupts = <GIC_SPI 36 IRQ_TYPE_LEVEL_HIGH>,
			     <GIC_SPI 35 IRQ_TYPE_LEVEL_HIGH>;
		interrupt-names = "mhu_lpri_rx",
				  "mhu_hpri_rx";
		#mbox-cells = <1>;
		clocks = <&soc_refclk100mhz>;
		clock-names = "apb_pclk";
	};

	gic: interrupt-controller@2c010000 {
		compatible = "arm,gic-400", "arm,cortex-a15-gic";
		reg = <0x0 0x2c010000 0 0x1000>,
		      <0x0 0x2c02f000 0 0x2000>,
		      <0x0 0x2c04f000 0 0x2000>,
		      <0x0 0x2c06f000 0 0x2000>;
		#address-cells = <2>;
		#interrupt-cells = <3>;
		#size-cells = <2>;
		interrupt-controller;
		interrupts = <GIC_PPI 9 (GIC_CPU_MASK_SIMPLE(6) | IRQ_TYPE_LEVEL_HIGH)>;
		ranges = <0 0 0 0x2c1c0000 0 0x40000>;
		v2m_0: v2m@0 {
			compatible = "arm,gic-v2m-frame";
			msi-controller;
			reg = <0 0 0 0x1000>;
		};
	};

	timer {
		compatible = "arm,armv8-timer";
		interrupts = <GIC_PPI 13 (GIC_CPU_MASK_SIMPLE(6) | IRQ_TYPE_LEVEL_LOW)>,
			     <GIC_PPI 14 (GIC_CPU_MASK_SIMPLE(6) | IRQ_TYPE_LEVEL_LOW)>,
			     <GIC_PPI 11 (GIC_CPU_MASK_SIMPLE(6) | IRQ_TYPE_LEVEL_LOW)>,
			     <GIC_PPI 10 (GIC_CPU_MASK_SIMPLE(6) | IRQ_TYPE_LEVEL_LOW)>;
	};

	sram: sram@2e000000 {
		compatible = "arm,juno-sram-ns", "mmio-sram";
		reg = <0x0 0x2e000000 0x0 0x8000>;

		#address-cells = <1>;
		#size-cells = <1>;
		ranges = <0 0x0 0x2e000000 0x8000>;

		cpu_scp_lpri: scp-shmem@0 {
			compatible = "arm,juno-scp-shmem";
			reg = <0x0 0x200>;
		};

		cpu_scp_hpri: scp-shmem@200 {
			compatible = "arm,juno-scp-shmem";
			reg = <0x200 0x200>;
		};
	};

	pcie_ctlr: pcie-controller@40000000 {
		compatible = "arm,juno-r1-pcie", "plda,xpressrich3-axi", "pci-host-ecam-generic";
		device_type = "pci";
		reg = <0 0x40000000 0 0x10000000>;	/* ECAM config space */
		bus-range = <0 255>;
		linux,pci-domain = <0>;
		#address-cells = <3>;
		#size-cells = <2>;
		dma-coherent;
		ranges = <0x01000000 0x00 0x5f800000 0x00 0x5f800000 0x0 0x00800000>,
			 <0x02000000 0x00 0x50000000 0x00 0x50000000 0x0 0x08000000>,
			 <0x42000000 0x40 0x00000000 0x40 0x00000000 0x1 0x00000000>;
		#interrupt-cells = <1>;
		interrupt-map-mask = <0 0 0 7>;
		interrupt-map = <0 0 0 1 &gic 0 0 0 136 4>,
				<0 0 0 2 &gic 0 0 0 137 4>,
				<0 0 0 3 &gic 0 0 0 138 4>,
				<0 0 0 4 &gic 0 0 0 139 4>;
		msi-parent = <&v2m_0>;
		status = "disabled";
	};

	scpi {
		compatible = "arm,scpi";
		mboxes = <&mailbox 1>;
		shmem = <&cpu_scp_hpri>;

		clocks {
			compatible = "arm,scpi-clocks";

			scpi_dvfs: scpi_clocks@0 {
				compatible = "arm,scpi-dvfs-clocks";
				#clock-cells = <1>;
				clock-indices = <0>, <1>, <2>;
				clock-output-names = "atlclk", "aplclk","clk_mali";
			};
			scpi_clk: scpi_clocks@3 {
				compatible = "arm,scpi-variable-clocks";
				#clock-cells = <1>;
				clock-indices = <3>, <4>, <5>;
				clock-output-names = "pxlclk0", "pxlclk1", "i2sclk";
			};
		};

		scpi_sensors0: sensors {
			compatible = "arm,scpi-sensors";
			#thermal-sensor-cells = <1>;
		};
	};

	/include/ "juno-clocks.dtsi"

	dma0: dma@7ff00000 {
		compatible = "arm,pl330", "arm,primecell";
		reg = <0x0 0x7ff00000 0 0x1000>;
		#dma-cells = <1>;
		#dma-channels = <8>;
		#dma-requests = <32>;
		interrupts = <GIC_SPI 88 IRQ_TYPE_LEVEL_HIGH>,
			     <GIC_SPI 89 IRQ_TYPE_LEVEL_HIGH>,
			     <GIC_SPI 90 IRQ_TYPE_LEVEL_HIGH>,
			     <GIC_SPI 91 IRQ_TYPE_LEVEL_HIGH>,
			     <GIC_SPI 92 IRQ_TYPE_LEVEL_HIGH>,
			     <GIC_SPI 108 IRQ_TYPE_LEVEL_HIGH>,
			     <GIC_SPI 109 IRQ_TYPE_LEVEL_HIGH>,
			     <GIC_SPI 110 IRQ_TYPE_LEVEL_HIGH>,
			     <GIC_SPI 111 IRQ_TYPE_LEVEL_HIGH>;
		clocks = <&soc_faxiclk>;
		clock-names = "apb_pclk";
	};
/*
	hdlcd@7ff50000 {
		compatible = "arm,hdlcd";
		reg = <0 0x7ff50000 0 0x1000>;
		interrupts = <GIC_SPI 93 IRQ_TYPE_LEVEL_HIGH>;
		clocks = <&scpi_clk 3>;
		clock-names = "pxlclk";

		port {
			hdlcd1_output: endpoint@0 {
				remote-endpoint = <&tda998x_1_input>;
			};
		};
	};
*/
	hdlcd@7ff60000 {
		compatible = "arm,hdlcd";
		reg = <0 0x7ff60000 0 0x1000>;
		interrupts = <GIC_SPI 85 IRQ_TYPE_LEVEL_HIGH>;
		clocks = <&scpi_clk 4>;
		clock-names = "pxlclk";

		port {
			hdlcd0_output: endpoint@0 {
				remote-endpoint = <&tda998x_0_input>;
			};
		};
	};

	soc_uart0: uart@7ff80000 {
		compatible = "arm,pl011", "arm,primecell";
		reg = <0x0 0x7ff80000 0x0 0x1000>;
		interrupts = <GIC_SPI 83 IRQ_TYPE_LEVEL_HIGH>;
		clocks = <&soc_uartclk>, <&soc_refclk100mhz>;
		clock-names = "uartclk", "apb_pclk";
	};

	i2c@7ffa0000 {
		compatible = "snps,designware-i2c";
		reg = <0x0 0x7ffa0000 0x0 0x1000>;
		#address-cells = <1>;
		#size-cells = <0>;
		interrupts = <GIC_SPI 104 IRQ_TYPE_LEVEL_HIGH>;
		clock-frequency = <100000>;
		i2c-sda-hold-time-ns = <500>;
		clocks = <&soc_smc50mhz>;

		hdmi_transmitter0: hdmi-transmitter@70 {
			compatible = "nxp,tda998x";
			reg = <0x70>;
			audio-ports = <0x03>, <0x04>;
			audio-port-names = "i2s", "spdif";
			#sound-dai-cells = <1>;
			port {
				tda998x_0_input: endpoint@0 {
					remote-endpoint = <&hdlcd0_output>;
				};

				tda998x_0_output: endpoint@1 {
					remote-endpoint = <&hdmi0_connector_output>;
				};
			};
		};

		hdmi-transmitter@71 {
			compatible = "nxp,tda998x";
			reg = <0x71>;
			port {
/*				tda998x_1_input: endpoint@0 {
					remote-endpoint = <&hdlcd1_output>;
				};
*/
				tda998x_1_output: endpoint@1 {
					remote-endpoint = <&hdmi1_connector_output>;
				};
			};
		};
	};

	ohci@7ffb0000 {
		compatible = "generic-ohci";
		reg = <0x0 0x7ffb0000 0x0 0x10000>;
		interrupts = <GIC_SPI 116 IRQ_TYPE_LEVEL_HIGH>;
		clocks = <&soc_usb48mhz>;
	};

	ehci@7ffc0000 {
		compatible = "generic-ehci";
		reg = <0x0 0x7ffc0000 0x0 0x10000>;
		interrupts = <GIC_SPI 117 IRQ_TYPE_LEVEL_HIGH>;
		clocks = <&soc_usb48mhz>;
	};

	memory-controller@7ffd0000 {
		compatible = "arm,pl354", "arm,primecell";
		reg = <0 0x7ffd0000 0 0x1000>;
		interrupts = <GIC_SPI 86 IRQ_TYPE_LEVEL_HIGH>,
			     <GIC_SPI 87 IRQ_TYPE_LEVEL_HIGH>;
		clocks = <&soc_smc50mhz>;
		clock-names = "apb_pclk";
	};

	memory@80000000 {
		device_type = "memory";
		/* last 16MB of the first memory area is reserved for secure world use by firmware */
		reg = <0x00000000 0x80000000 0x0 0x7f000000>,
		      <0x00000008 0x80000000 0x1 0x80000000>;
	};

<<<<<<< HEAD
	gpu: gpu@0x2d000000 {
		compatible = "arm,malit6xx", "arm,mali";
		#cooling-cells = <2>; /* min followed by max */
=======
	gpu@0x2d000000 {
		compatible = "arm,malit6xx", "arm,mali-midgard";
>>>>>>> e9ce101e
		reg = <0x0 0x2d000000 0x0 0x4000>;
		interrupts = <0 33 4>, <0 34 4>, <0 32 4>;
		interrupt-names = "JOB", "MMU", "GPU";
		clocks = <&scpi_dvfs 2>;
		clock-names = "clk_mali";
		power_model {
			compatible = "arm,mali-simple-power-model";
			voltage = <800>;
			frequency = <500>;
			static-power = <500>;
			dynamic-power = <1500>;
			ts = <20000 2000 (-20) 2>;
			thermal-zone = "gpu";
		};
	};

	soc_i2s: i2s@7ff90000 {
		compatible = "snps,designware-i2s";
		reg = <0x0 0x7ff90000 0x0 0x1000>;
		clocks = <&scpi_clk 5>, <&soc_refclk100mhz>;
		clock-names = "i2sclk", "apb_pclk";
		#sound-dai-cells = <0>;
		dmas = <&dma0 5>;
		dma-names = "tx";
	};

	hdmi_audio: hdmi_audio@0 {
		compatible = "linux,hdmi-audio";
		#sound-dai-cells = <0>;
		status = "okay";
	};

	sound {
		compatible = "simple-audio-card";

		simple-audio-card,format = "i2s";

		simple-audio-card,cpu {
			sound-dai = <&soc_i2s>;
		};

		simple-audio-card,codec {
			sound-dai = <&hdmi_transmitter0 0>;
		};

	};

	hdmi0: connector@0 {
		compatible = "hdmi-connector";
		type = "a";
		port {
			hdmi0_connector_output: endpoint {
				remote-endpoint = <&tda998x_0_output>;
			};
		};
	};

	hdmi1: connector@1 {
		compatible = "hdmi-connector";
		type = "a";
		port {
			hdmi1_connector_output: endpoint {
				remote-endpoint = <&tda998x_1_output>;
			};
		};
	};

	smb {
		compatible = "simple-bus";
		#address-cells = <2>;
		#size-cells = <1>;
		ranges = <0 0 0 0x08000000 0x04000000>,
			 <1 0 0 0x14000000 0x04000000>,
			 <2 0 0 0x18000000 0x04000000>,
			 <3 0 0 0x1c000000 0x04000000>,
			 <4 0 0 0x0c000000 0x04000000>,
			 <5 0 0 0x10000000 0x04000000>;

		#interrupt-cells = <1>;
		interrupt-map-mask = <0 0 15>;
		interrupt-map = <0 0  0 &gic 0 0 0  68 IRQ_TYPE_LEVEL_HIGH>,
				<0 0  1 &gic 0 0 0  69 IRQ_TYPE_LEVEL_HIGH>,
				<0 0  2 &gic 0 0 0  70 IRQ_TYPE_LEVEL_HIGH>,
				<0 0  3 &gic 0 0 0 160 IRQ_TYPE_LEVEL_HIGH>,
				<0 0  4 &gic 0 0 0 161 IRQ_TYPE_LEVEL_HIGH>,
				<0 0  5 &gic 0 0 0 162 IRQ_TYPE_LEVEL_HIGH>,
				<0 0  6 &gic 0 0 0 163 IRQ_TYPE_LEVEL_HIGH>,
				<0 0  7 &gic 0 0 0 164 IRQ_TYPE_LEVEL_HIGH>,
				<0 0  8 &gic 0 0 0 165 IRQ_TYPE_LEVEL_HIGH>,
				<0 0  9 &gic 0 0 0 166 IRQ_TYPE_LEVEL_HIGH>,
				<0 0 10 &gic 0 0 0 167 IRQ_TYPE_LEVEL_HIGH>,
				<0 0 11 &gic 0 0 0 168 IRQ_TYPE_LEVEL_HIGH>,
				<0 0 12 &gic 0 0 0 169 IRQ_TYPE_LEVEL_HIGH>;

		/include/ "juno-motherboard.dtsi"
	};

	firmware {
		optee {
			compatible = "linaro,optee-tz";
			method = "smc";
		};
	};<|MERGE_RESOLUTION|>--- conflicted
+++ resolved
@@ -254,14 +254,9 @@
 		      <0x00000008 0x80000000 0x1 0x80000000>;
 	};
 
-<<<<<<< HEAD
 	gpu: gpu@0x2d000000 {
-		compatible = "arm,malit6xx", "arm,mali";
+		compatible = "arm,malit6xx", "arm,mali-midgard";
 		#cooling-cells = <2>; /* min followed by max */
-=======
-	gpu@0x2d000000 {
-		compatible = "arm,malit6xx", "arm,mali-midgard";
->>>>>>> e9ce101e
 		reg = <0x0 0x2d000000 0x0 0x4000>;
 		interrupts = <0 33 4>, <0 34 4>, <0 32 4>;
 		interrupt-names = "JOB", "MMU", "GPU";
