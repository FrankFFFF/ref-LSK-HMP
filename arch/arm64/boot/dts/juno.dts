/*
 * ARM Ltd. Juno Platform
 *
 * Copyright (c) 2013-2014 ARM Ltd.
 *
 * This file is licensed under a dual GPLv2 or BSD license.
 */

/dts-v1/;

#include <dt-bindings/interrupt-controller/arm-gic.h>
#include <dt-bindings/thermal/thermal.h>

/ {
	model = "ARM Juno development board (r0)";
	compatible = "arm,juno", "arm,vexpress";
	interrupt-parent = <&gic>;
	#address-cells = <2>;
	#size-cells = <2>;

	aliases {
		serial0 = &soc_uart0;
	};

	chosen {
		stdout-path = &soc_uart0;
	};

	psci {
		compatible = "arm,psci-0.2";
		method = "smc";
	};

	cpus {
		#address-cells = <2>;
		#size-cells = <0>;

		cpu-map {
			cluster0: cluster0 {
				#cooling-cells = <2>; /* min followed by max */

				core0 {
					cpu = <&A57_0>;
				};
				core1 {
					cpu = <&A57_1>;
				};
			};

			cluster1: cluster1 {
				#cooling-cells = <2>; /* min followed by max */

				core0 {
					cpu = <&A53_0>;
				};
				core1 {
					cpu = <&A53_1>;
				};
				core2 {
					cpu = <&A53_2>;
				};
				core3 {
					cpu = <&A53_3>;
				};
			};
		};

		idle-states {
			entry-method = "arm,psci";

			CPU_SLEEP_0: cpu-sleep-0 {
				compatible = "arm,idle-state";
				entry-method-param = <0x0010000>;
				entry-latency-us = <40>;
				exit-latency-us = <100>;
				min-residency-us = <150>;
			};

			CLUSTER_SLEEP_0: cluster-sleep-0 {
				compatible = "arm,idle-state";
				entry-method-param = <0x1010000>;
				entry-latency-us = <500>;
				exit-latency-us = <1000>;
				min-residency-us = <2500>;
			};
		};

		A57_0: cpu@0 {
			compatible = "arm,cortex-a57","arm,armv8";
			reg = <0x0 0x0>;
			device_type = "cpu";
			enable-method = "psci";
			cpu-idle-states = <&CPU_SLEEP_0 &CLUSTER_SLEEP_0>;
			clocks = <&scpi_dvfs 0>;
			clock-names = "vbig";
		};

		A57_1: cpu@1 {
			compatible = "arm,cortex-a57","arm,armv8";
			reg = <0x0 0x1>;
			device_type = "cpu";
			enable-method = "psci";
			cpu-idle-states = <&CPU_SLEEP_0 &CLUSTER_SLEEP_0>;
			clocks = <&scpi_dvfs 0>;
			clock-names = "vbig";
		};

		A53_0: cpu@100 {
			compatible = "arm,cortex-a53","arm,armv8";
			reg = <0x0 0x100>;
			device_type = "cpu";
			enable-method = "psci";
			cpu-idle-states = <&CPU_SLEEP_0 &CLUSTER_SLEEP_0>;
			clocks = <&scpi_dvfs 1>;
			clock-names = "vlittle";
		};

		A53_1: cpu@101 {
			compatible = "arm,cortex-a53","arm,armv8";
			reg = <0x0 0x101>;
			device_type = "cpu";
			enable-method = "psci";
			cpu-idle-states = <&CPU_SLEEP_0 &CLUSTER_SLEEP_0>;
			clocks = <&scpi_dvfs 1>;
			clock-names = "vlittle";
		};

		A53_2: cpu@102 {
			compatible = "arm,cortex-a53","arm,armv8";
			reg = <0x0 0x102>;
			device_type = "cpu";
			enable-method = "psci";
			cpu-idle-states = <&CPU_SLEEP_0 &CLUSTER_SLEEP_0>;
			clocks = <&scpi_dvfs 1>;
			clock-names = "vlittle";
		};

		A53_3: cpu@103 {
			compatible = "arm,cortex-a53","arm,armv8";
			reg = <0x0 0x103>;
			device_type = "cpu";
			enable-method = "psci";
			cpu-idle-states = <&CPU_SLEEP_0 &CLUSTER_SLEEP_0>;
			clocks = <&scpi_dvfs 1>;
			clock-names = "vlittle";
		};
	};

	memory@80000000 {
		device_type = "memory";
		/* last 16MB of the first memory area is reserved for secure world use by firmware */
		reg = <0x00000000 0x80000000 0x0 0x7f000000>,
		      <0x00000008 0x80000000 0x1 0x80000000>;
	};

	gic: interrupt-controller@2c001000 {
		compatible = "arm,gic-400", "arm,cortex-a15-gic";
		reg = <0x0 0x2c010000 0 0x1000>,
		      <0x0 0x2c02f000 0 0x2000>,
		      <0x0 0x2c04f000 0 0x2000>,
		      <0x0 0x2c06f000 0 0x2000>;
		#address-cells = <0>;
		#interrupt-cells = <3>;
		interrupt-controller;
		interrupts = <GIC_PPI 9 (GIC_CPU_MASK_SIMPLE(6) | IRQ_TYPE_LEVEL_HIGH)>;
	};

	timer {
		compatible = "arm,armv8-timer";
		interrupts = <GIC_PPI 13 (GIC_CPU_MASK_SIMPLE(6) | IRQ_TYPE_LEVEL_LOW)>,
			     <GIC_PPI 14 (GIC_CPU_MASK_SIMPLE(6) | IRQ_TYPE_LEVEL_LOW)>,
			     <GIC_PPI 11 (GIC_CPU_MASK_SIMPLE(6) | IRQ_TYPE_LEVEL_LOW)>,
			     <GIC_PPI 10 (GIC_CPU_MASK_SIMPLE(6) | IRQ_TYPE_LEVEL_LOW)>;
	};

	timer@2a810000 {
		compatible = "arm,armv7-timer-mem";
		reg = <0x0 0x2a810000 0x0 0x10000>;
		clock-frequency = <100000000>;
		#address-cells = <2>;
		#size-cells = <2>;
		ranges;
		frame@2a830000 {
			frame-number = <1>;
			interrupts = <0 60 4>;
			reg = <0x0 0x2a830000 0x0 0x10000>;
		};
	};

	pmu {
		compatible = "arm,armv8-pmuv3";
		interrupts = <GIC_SPI 18 IRQ_TYPE_LEVEL_HIGH>,
			     <GIC_SPI 22 IRQ_TYPE_LEVEL_HIGH>,
			     <GIC_SPI 26 IRQ_TYPE_LEVEL_HIGH>,
			     <GIC_SPI 30 IRQ_TYPE_LEVEL_HIGH>,
			     <GIC_SPI 02 IRQ_TYPE_LEVEL_HIGH>,
			     <GIC_SPI 06 IRQ_TYPE_LEVEL_HIGH>;
	};

<<<<<<< HEAD
	mailbox: mhu@2b1f0000 {
		compatible = "arm,mhu";
		reg = <0x0 0x2b1f0000 0x0 0x10000>,   /* MHU registers */
		      <0x0 0x2e000000 0x0 0x10000>;   /* Payload area */
		interrupts = <0 36 4>,   /* low priority interrupt */
			     <0 35 4>;   /* high priority interrupt */
		#mbox-cells = <1>;
		mbox-names = "cpu_to_scp_low", "cpu_to_scp_high";
		mboxes = <&mailbox 0 &mailbox 1>;
	};

	clocks {
		compatible = "arm,scpi-clks";

		scpi_dvfs: scpi_clocks@0 {
			compatible = "arm,scpi-clk-indexed";
			#clock-cells = <1>;
			clock-indices = <0>, <1>, <2>;
			clock-output-names = "vbig", "vlittle", "vgpu";
		};

		scpi_clk: scpi_clocks@3 {
			compatible = "arm,scpi-clk-range";
			#clock-cells = <1>;
			clock-indices = <3>, <4>;
			frequency-range = <23750000 165000000>;
			clock-output-names = "pxlclk0", "pxlclk1";
		};

		scpi_i2sclk: scpi_clocks@5 {
			compatible = "arm,scpi-clk-range";
			#clock-cells = <1>;
			clock-indices = <5>;
			frequency-range = <1536000 9216000>;
			clock-output-names = "i2s_clock";
		};
	};

	cpufreq {
		compatible = "arm,scpi-cpufreq";
	};

=======
	scpi_sensor0: scpi-sensor@0 {
			compatible = "arm,scpi-thermal";
			#thermal-sensor-cells = <1>;
	};

	thermal-zones {
		soc_thermal {
			polling-delay = <1000>;
			polling-delay-passive = <100>;
			sustainable-power = <2500>;

			thermal-sensors = <&scpi_sensor0 3>;

			trips {
				threshold: trip-point@0 {
					temperature = <55000>;
					hysteresis = <1000>;
					type = "passive";
				};
				target: trip-point@1 {
					temperature = <65000>;
					hysteresis = <1000>;
					type = "passive";
				};
			};

			cooling-maps {
				map0 {
				     trip = <&target>;
				     cooling-device = <&cluster0 0 4>;
                                     contribution = <1024>;
				};
				map1 {
				     trip = <&target>;
				     cooling-device = <&cluster1 0 4>;
                                     contribution = <2048>;
				};
				map2 {
				    trip = <&target>;
				    cooling-device = <&gpu 0 4>;
                                    contribution = <1024>;
				};
			};
		};
	};

>>>>>>> 11dd377b
	/include/ "juno-clocks.dtsi"

	hwmon@1c010000 {
		compatible = "arm,v2m-juno-meters";
		reg = <0x0 0x1c010000 0x0 0x1000>;
	};

	dma@7ff00000 {
		compatible = "arm,pl330", "arm,primecell";
		reg = <0x0 0x7ff00000 0 0x1000>;
		#dma-cells = <1>;
		#dma-channels = <8>;
		#dma-requests = <32>;
		interrupts = <GIC_SPI 88 IRQ_TYPE_LEVEL_HIGH>,
			     <GIC_SPI 89 IRQ_TYPE_LEVEL_HIGH>,
			     <GIC_SPI 90 IRQ_TYPE_LEVEL_HIGH>,
			     <GIC_SPI 91 IRQ_TYPE_LEVEL_HIGH>,
			     <GIC_SPI 108 IRQ_TYPE_LEVEL_HIGH>,
			     <GIC_SPI 109 IRQ_TYPE_LEVEL_HIGH>,
			     <GIC_SPI 110 IRQ_TYPE_LEVEL_HIGH>,
			     <GIC_SPI 111 IRQ_TYPE_LEVEL_HIGH>;
		clocks = <&soc_faxiclk>;
		clock-names = "apb_pclk";
	};

	soc_uart0: uart@7ff80000 {
		compatible = "arm,pl011", "arm,primecell";
		reg = <0x0 0x7ff80000 0x0 0x1000>;
		interrupts = <GIC_SPI 83 IRQ_TYPE_LEVEL_HIGH>;
		clocks = <&soc_uartclk>, <&soc_refclk100mhz>;
		clock-names = "uartclk", "apb_pclk";
	};

	i2c@7ffa0000 {
		compatible = "snps,designware-i2c";
		reg = <0x0 0x7ffa0000 0x0 0x1000>;
		#address-cells = <1>;
		#size-cells = <0>;
		interrupts = <GIC_SPI 104 IRQ_TYPE_LEVEL_HIGH>;
		clock-frequency = <100000>;
		i2c-sda-hold-time-ns = <500>;
		clocks = <&soc_smc50mhz>;

		dvi0: dvi-transmitter@70 {
			compatible = "nxp,tda998x";
			reg = <0x70>;
		};

		dvi1: dvi-transmitter@71 {
			compatible = "nxp,tda998x";
			reg = <0x71>;
		};
	};

	ohci@7ffb0000 {
		compatible = "generic-ohci";
		reg = <0x0 0x7ffb0000 0x0 0x10000>;
		interrupts = <GIC_SPI 116 IRQ_TYPE_LEVEL_HIGH>;
		clocks = <&soc_usb48mhz>;
	};

	ulpi_phy: phy@0 {
		compatible = "phy-ulpi-generic";
		reg = <0x0 0x94 0x0 0x4>;
		phy-id = <0>;
	};

	ehci@7ffc0000 {
		compatible = "snps,ehci-h20ahb";
		reg = <0x0 0x7ffc0000 0x0 0x10000>;
		interrupts = <GIC_SPI 117 IRQ_TYPE_LEVEL_HIGH>;
		clocks = <&soc_usb48mhz>;
		phys = <&ulpi_phy>;
	};

	memory-controller@7ffd0000 {
		compatible = "arm,pl354", "arm,primecell";
		reg = <0 0x7ffd0000 0 0x1000>;
		interrupts = <GIC_SPI 86 IRQ_TYPE_LEVEL_HIGH>,
			     <GIC_SPI 87 IRQ_TYPE_LEVEL_HIGH>;
		clocks = <&soc_smc50mhz>;
		clock-names = "apb_pclk";
	};

	gpu: gpu@0x2d000000 {
		compatible = "arm,malit6xx", "arm,mali";
		#cooling-cells = <2>; /* min followed by max */
		reg = <0x0 0x2d000000 0x0 0x4000>;
		interrupts = <0 33 4>, <0 34 4>, <0 32 4>;
		interrupt-names = "JOB", "MMU", "GPU";
		clocks = <&scpi_dvfs 2>;
		clock-names = "clk_mali";
	};

	smb {
		compatible = "simple-bus";
		#address-cells = <2>;
		#size-cells = <1>;
		ranges = <0 0 0 0x08000000 0x04000000>,
			 <1 0 0 0x14000000 0x04000000>,
			 <2 0 0 0x18000000 0x04000000>,
			 <3 0 0 0x1c000000 0x04000000>,
			 <4 0 0 0x0c000000 0x04000000>,
			 <5 0 0 0x10000000 0x04000000>;

		#interrupt-cells = <1>;
		interrupt-map-mask = <0 0 15>;
		interrupt-map = <0 0  0 &gic 0  68 IRQ_TYPE_LEVEL_HIGH>,
				<0 0  1 &gic 0  69 IRQ_TYPE_LEVEL_HIGH>,
				<0 0  2 &gic 0  70 IRQ_TYPE_LEVEL_HIGH>,
				<0 0  3 &gic 0 160 IRQ_TYPE_LEVEL_HIGH>,
				<0 0  4 &gic 0 161 IRQ_TYPE_LEVEL_HIGH>,
				<0 0  5 &gic 0 162 IRQ_TYPE_LEVEL_HIGH>,
				<0 0  6 &gic 0 163 IRQ_TYPE_LEVEL_HIGH>,
				<0 0  7 &gic 0 164 IRQ_TYPE_LEVEL_HIGH>,
				<0 0  8 &gic 0 165 IRQ_TYPE_LEVEL_HIGH>,
				<0 0  9 &gic 0 166 IRQ_TYPE_LEVEL_HIGH>,
				<0 0 10 &gic 0 167 IRQ_TYPE_LEVEL_HIGH>,
				<0 0 11 &gic 0 168 IRQ_TYPE_LEVEL_HIGH>,
				<0 0 12 &gic 0 169 IRQ_TYPE_LEVEL_HIGH>;

		/include/ "juno-motherboard.dtsi"
	};
};<|MERGE_RESOLUTION|>--- conflicted
+++ resolved
@@ -197,7 +197,6 @@
 			     <GIC_SPI 06 IRQ_TYPE_LEVEL_HIGH>;
 	};
 
-<<<<<<< HEAD
 	mailbox: mhu@2b1f0000 {
 		compatible = "arm,mhu";
 		reg = <0x0 0x2b1f0000 0x0 0x10000>,   /* MHU registers */
@@ -240,7 +239,6 @@
 		compatible = "arm,scpi-cpufreq";
 	};
 
-=======
 	scpi_sensor0: scpi-sensor@0 {
 			compatible = "arm,scpi-thermal";
 			#thermal-sensor-cells = <1>;
@@ -287,7 +285,6 @@
 		};
 	};
 
->>>>>>> 11dd377b
 	/include/ "juno-clocks.dtsi"
 
 	hwmon@1c010000 {
