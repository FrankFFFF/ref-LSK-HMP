--- conflicted
+++ resolved
@@ -85,12 +85,9 @@
 			reg = <0x0 0x0>;
 			device_type = "cpu";
 			enable-method = "psci";
-<<<<<<< HEAD
-			cpu-idle-states = <&CPU_SLEEP_0 &CLUSTER_SLEEP_0>;
-=======
+			cpu-idle-states = <&CPU_SLEEP_0 &CLUSTER_SLEEP_0>;
 			clocks = <&scpi_dvfs 0>;
 			clock-names = "vbig";
->>>>>>> 881d18da
 		};
 
 		A57_1: cpu@1 {
@@ -98,12 +95,9 @@
 			reg = <0x0 0x1>;
 			device_type = "cpu";
 			enable-method = "psci";
-<<<<<<< HEAD
-			cpu-idle-states = <&CPU_SLEEP_0 &CLUSTER_SLEEP_0>;
-=======
+			cpu-idle-states = <&CPU_SLEEP_0 &CLUSTER_SLEEP_0>;
 			clocks = <&scpi_dvfs 0>;
 			clock-names = "vbig";
->>>>>>> 881d18da
 		};
 
 		A53_0: cpu@100 {
@@ -111,12 +105,9 @@
 			reg = <0x0 0x100>;
 			device_type = "cpu";
 			enable-method = "psci";
-<<<<<<< HEAD
-			cpu-idle-states = <&CPU_SLEEP_0 &CLUSTER_SLEEP_0>;
-=======
+			cpu-idle-states = <&CPU_SLEEP_0 &CLUSTER_SLEEP_0>;
 			clocks = <&scpi_dvfs 1>;
 			clock-names = "vlittle";
->>>>>>> 881d18da
 		};
 
 		A53_1: cpu@101 {
@@ -124,12 +115,9 @@
 			reg = <0x0 0x101>;
 			device_type = "cpu";
 			enable-method = "psci";
-<<<<<<< HEAD
-			cpu-idle-states = <&CPU_SLEEP_0 &CLUSTER_SLEEP_0>;
-=======
+			cpu-idle-states = <&CPU_SLEEP_0 &CLUSTER_SLEEP_0>;
 			clocks = <&scpi_dvfs 1>;
 			clock-names = "vlittle";
->>>>>>> 881d18da
 		};
 
 		A53_2: cpu@102 {
@@ -137,12 +125,9 @@
 			reg = <0x0 0x102>;
 			device_type = "cpu";
 			enable-method = "psci";
-<<<<<<< HEAD
-			cpu-idle-states = <&CPU_SLEEP_0 &CLUSTER_SLEEP_0>;
-=======
+			cpu-idle-states = <&CPU_SLEEP_0 &CLUSTER_SLEEP_0>;
 			clocks = <&scpi_dvfs 1>;
 			clock-names = "vlittle";
->>>>>>> 881d18da
 		};
 
 		A53_3: cpu@103 {
@@ -150,12 +135,9 @@
 			reg = <0x0 0x103>;
 			device_type = "cpu";
 			enable-method = "psci";
-<<<<<<< HEAD
-			cpu-idle-states = <&CPU_SLEEP_0 &CLUSTER_SLEEP_0>;
-=======
+			cpu-idle-states = <&CPU_SLEEP_0 &CLUSTER_SLEEP_0>;
 			clocks = <&scpi_dvfs 1>;
 			clock-names = "vlittle";
->>>>>>> 881d18da
 		};
 	};
 
@@ -210,7 +192,6 @@
 			     <GIC_SPI 06 IRQ_TYPE_LEVEL_HIGH>;
 	};
 
-<<<<<<< HEAD
 	mailbox: mhu@2b1f0000 {
 		compatible = "arm,mhu";
 		reg = <0x0 0x2b1f0000 0x0 0x10000>,   /* MHU registers */
@@ -220,7 +201,8 @@
 		#mbox-cells = <1>;
 		mbox-names = "cpu_to_scp_low", "cpu_to_scp_high";
 		mboxes = <&mailbox 0 &mailbox 1>;
-=======
+	};
+
 	clocks {
 		compatible = "arm,scpi-clks";
 
@@ -246,7 +228,6 @@
 			frequency-range = <1536000 9216000>;
 			clock-output-names = "i2s_clock";
 		};
->>>>>>> 881d18da
 	};
 
 	/include/ "juno-clocks.dtsi"
