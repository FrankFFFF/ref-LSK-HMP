--- conflicted
+++ resolved
@@ -358,9 +358,6 @@
 		clock-names = "apb_pclk";
 	};
 
-<<<<<<< HEAD
-	gpu: gpu@0x2d000000 {
-=======
 	hdlcd@7ff60000 {
 		compatible = "arm,hdlcd";
 		reg = <0 0x7ff60000 0 0x1000>;
@@ -411,8 +408,7 @@
 		};
 	}; */
 
-	gpu@0x2d000000 {
->>>>>>> 8d89f7a5
+	gpu: gpu@0x2d000000 {
 		compatible = "arm,malit6xx", "arm,mali";
 		#cooling-cells = <2>; /* min followed by max */
 		reg = <0x0 0x2d000000 0x0 0x4000>;
