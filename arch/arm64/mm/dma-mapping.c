--- conflicted
+++ resolved
@@ -112,11 +112,7 @@
 	for (i = 0; i < (size >> PAGE_SHIFT); i++)
 		map[i] = page + i;
 	coherent_ptr = vmap(map, size >> PAGE_SHIFT, VM_MAP,
-<<<<<<< HEAD
-			    __get_dma_pgprot(attrs, pgprot_default, false));
-=======
 			    __get_dma_pgprot(attrs, __pgprot(PROT_NORMAL_NC), false));
->>>>>>> 8b343c86
 	kfree(map);
 	if (!coherent_ptr)
 		goto no_map;
