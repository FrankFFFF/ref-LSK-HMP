#
# Makefile for the linux kernel.
#
ccflags-$(CONFIG_ARCH_MULTIPLATFORM) := -I$(srctree)/$(src)/include \
	-I$(srctree)/arch/arm/plat-versatile/include

obj-y					:= v2m.o
obj-$(CONFIG_ARCH_VEXPRESS_CA9X4)	+= ct-ca9x4.o
<<<<<<< HEAD
obj-$(CONFIG_ARCH_VEXPRESS_DCSCB)	+= dcscb.o	dcscb_setup.o
CFLAGS_REMOVE_dcscb.o			= -pg
=======
obj-$(CONFIG_ARCH_VEXPRESS_TC2)		+= tc2_pm.o tc2_pm_setup.o
CFLAGS_REMOVE_tc2_pm.o			= -pg
>>>>>>> dd94c6f6
obj-$(CONFIG_SMP)			+= platsmp.o
obj-$(CONFIG_HOTPLUG_CPU)		+= hotplug.o<|MERGE_RESOLUTION|>--- conflicted
+++ resolved
@@ -6,12 +6,9 @@
 
 obj-y					:= v2m.o
 obj-$(CONFIG_ARCH_VEXPRESS_CA9X4)	+= ct-ca9x4.o
-<<<<<<< HEAD
 obj-$(CONFIG_ARCH_VEXPRESS_DCSCB)	+= dcscb.o	dcscb_setup.o
 CFLAGS_REMOVE_dcscb.o			= -pg
-=======
 obj-$(CONFIG_ARCH_VEXPRESS_TC2)		+= tc2_pm.o tc2_pm_setup.o
 CFLAGS_REMOVE_tc2_pm.o			= -pg
->>>>>>> dd94c6f6
 obj-$(CONFIG_SMP)			+= platsmp.o
 obj-$(CONFIG_HOTPLUG_CPU)		+= hotplug.o