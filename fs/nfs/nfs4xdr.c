--- conflicted
+++ resolved
@@ -5045,10 +5045,6 @@
 			 struct nfs_getaclres *res)
 {
 	unsigned int savep;
-<<<<<<< HEAD
-	__be32 *bm_p;
-=======
->>>>>>> 9450d57e
 	uint32_t attrlen,
 		 bitmap[3] = {0};
 	int status;
@@ -5079,13 +5075,8 @@
 
 		/* We ignore &savep and don't do consistency checks on
 		 * the attr length.  Let userspace figure it out.... */
-<<<<<<< HEAD
-		attrlen += res->acl_data_offset;
-		if (attrlen > page_len) {
-=======
 		res->acl_len = attrlen;
 		if (attrlen > (xdr->nwords << 2)) {
->>>>>>> 9450d57e
 			if (res->acl_flags & NFS4_ACL_LEN_REQUEST) {
 				/* getxattr interface called with a NULL buf */
 				goto out;
