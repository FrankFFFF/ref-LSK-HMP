/*
 * CPU subsystem support
 */

#include <linux/kernel.h>
#include <linux/module.h>
#include <linux/init.h>
#include <linux/sched.h>
#include <linux/cpu.h>
#include <linux/topology.h>
#include <linux/device.h>
#include <linux/node.h>
#include <linux/gfp.h>
#include <linux/slab.h>
#include <linux/percpu.h>
#include <linux/acpi.h>
#include <linux/of.h>
#include <linux/cpufeature.h>

#include "base.h"

struct bus_type cpu_subsys = {
	.name = "cpu",
	.dev_name = "cpu",
};
EXPORT_SYMBOL_GPL(cpu_subsys);

static DEFINE_PER_CPU(struct device *, cpu_sys_devices);

#ifdef CONFIG_HOTPLUG_CPU
static void change_cpu_under_node(struct cpu *cpu,
			unsigned int from_nid, unsigned int to_nid)
{
	int cpuid = cpu->dev.id;
	unregister_cpu_under_node(cpuid, from_nid);
	register_cpu_under_node(cpuid, to_nid);
	cpu->node_id = to_nid;
}

static ssize_t show_online(struct device *dev,
			   struct device_attribute *attr,
			   char *buf)
{
	struct cpu *cpu = container_of(dev, struct cpu, dev);

	return sprintf(buf, "%u\n", !!cpu_online(cpu->dev.id));
}

static ssize_t __ref store_online(struct device *dev,
				  struct device_attribute *attr,
				  const char *buf, size_t count)
{
	struct cpu *cpu = container_of(dev, struct cpu, dev);
	int cpuid = cpu->dev.id;
	int from_nid, to_nid;
	ssize_t ret;

	cpu_hotplug_driver_lock();
	switch (buf[0]) {
	case '0':
		ret = cpu_down(cpuid);
		if (!ret)
			kobject_uevent(&dev->kobj, KOBJ_OFFLINE);
		break;
	case '1':
		from_nid = cpu_to_node(cpuid);
		ret = cpu_up(cpuid);

		/*
		 * When hot adding memory to memoryless node and enabling a cpu
		 * on the node, node number of the cpu may internally change.
		 */
		to_nid = cpu_to_node(cpuid);
		if (from_nid != to_nid)
			change_cpu_under_node(cpu, from_nid, to_nid);

		if (!ret)
			kobject_uevent(&dev->kobj, KOBJ_ONLINE);
		break;
	default:
		ret = -EINVAL;
	}
	cpu_hotplug_driver_unlock();

	if (ret >= 0)
		ret = count;
	return ret;
}
static DEVICE_ATTR(online, 0644, show_online, store_online);

static void __cpuinit register_cpu_control(struct cpu *cpu)
{
	device_create_file(&cpu->dev, &dev_attr_online);
}
void unregister_cpu(struct cpu *cpu)
{
	int logical_cpu = cpu->dev.id;

	unregister_cpu_under_node(logical_cpu, cpu_to_node(logical_cpu));

	device_remove_file(&cpu->dev, &dev_attr_online);

	device_unregister(&cpu->dev);
	per_cpu(cpu_sys_devices, logical_cpu) = NULL;
	return;
}

#ifdef CONFIG_ARCH_CPU_PROBE_RELEASE
static ssize_t cpu_probe_store(struct device *dev,
			       struct device_attribute *attr,
			       const char *buf,
			       size_t count)
{
	return arch_cpu_probe(buf, count);
}

static ssize_t cpu_release_store(struct device *dev,
				 struct device_attribute *attr,
				 const char *buf,
				 size_t count)
{
	return arch_cpu_release(buf, count);
}

static DEVICE_ATTR(probe, S_IWUSR, NULL, cpu_probe_store);
static DEVICE_ATTR(release, S_IWUSR, NULL, cpu_release_store);
#endif /* CONFIG_ARCH_CPU_PROBE_RELEASE */

#else /* ... !CONFIG_HOTPLUG_CPU */
static inline void register_cpu_control(struct cpu *cpu)
{
}
#endif /* CONFIG_HOTPLUG_CPU */

#ifdef CONFIG_KEXEC
#include <linux/kexec.h>

static ssize_t show_crash_notes(struct device *dev, struct device_attribute *attr,
				char *buf)
{
	struct cpu *cpu = container_of(dev, struct cpu, dev);
	ssize_t rc;
	unsigned long long addr;
	int cpunum;

	cpunum = cpu->dev.id;

	/*
	 * Might be reading other cpu's data based on which cpu read thread
	 * has been scheduled. But cpu data (memory) is allocated once during
	 * boot up and this data does not change there after. Hence this
	 * operation should be safe. No locking required.
	 */
	addr = per_cpu_ptr_to_phys(per_cpu_ptr(crash_notes, cpunum));
	rc = sprintf(buf, "%Lx\n", addr);
	return rc;
}
static DEVICE_ATTR(crash_notes, 0400, show_crash_notes, NULL);

static ssize_t show_crash_notes_size(struct device *dev,
				     struct device_attribute *attr,
				     char *buf)
{
	ssize_t rc;

	rc = sprintf(buf, "%zu\n", sizeof(note_buf_t));
	return rc;
}
static DEVICE_ATTR(crash_notes_size, 0400, show_crash_notes_size, NULL);
#endif

/*
 * Print cpu online, possible, present, and system maps
 */

struct cpu_attr {
	struct device_attribute attr;
	const struct cpumask *const * const map;
};

static ssize_t show_cpus_attr(struct device *dev,
			      struct device_attribute *attr,
			      char *buf)
{
	struct cpu_attr *ca = container_of(attr, struct cpu_attr, attr);
	int n = cpulist_scnprintf(buf, PAGE_SIZE-2, *(ca->map));

	buf[n++] = '\n';
	buf[n] = '\0';
	return n;
}

#define _CPU_ATTR(name, map) \
	{ __ATTR(name, 0444, show_cpus_attr, NULL), map }

/* Keep in sync with cpu_subsys_attrs */
static struct cpu_attr cpu_attrs[] = {
	_CPU_ATTR(online, &cpu_online_mask),
	_CPU_ATTR(possible, &cpu_possible_mask),
	_CPU_ATTR(present, &cpu_present_mask),
};

/*
 * Print values for NR_CPUS and offlined cpus
 */
static ssize_t print_cpus_kernel_max(struct device *dev,
				     struct device_attribute *attr, char *buf)
{
	int n = snprintf(buf, PAGE_SIZE-2, "%d\n", NR_CPUS - 1);
	return n;
}
static DEVICE_ATTR(kernel_max, 0444, print_cpus_kernel_max, NULL);

/* arch-optional setting to enable display of offline cpus >= nr_cpu_ids */
unsigned int total_cpus;

static ssize_t print_cpus_offline(struct device *dev,
				  struct device_attribute *attr, char *buf)
{
	int n = 0, len = PAGE_SIZE-2;
	cpumask_var_t offline;

	/* display offline cpus < nr_cpu_ids */
	if (!alloc_cpumask_var(&offline, GFP_KERNEL))
		return -ENOMEM;
	cpumask_andnot(offline, cpu_possible_mask, cpu_online_mask);
	n = cpulist_scnprintf(buf, len, offline);
	free_cpumask_var(offline);

	/* display offline cpus >= nr_cpu_ids */
	if (total_cpus && nr_cpu_ids < total_cpus) {
		if (n && n < len)
			buf[n++] = ',';

		if (nr_cpu_ids == total_cpus-1)
			n += snprintf(&buf[n], len - n, "%d", nr_cpu_ids);
		else
			n += snprintf(&buf[n], len - n, "%d-%d",
						      nr_cpu_ids, total_cpus-1);
	}

	n += snprintf(&buf[n], len - n, "\n");
	return n;
}
static DEVICE_ATTR(offline, 0444, print_cpus_offline, NULL);

static void cpu_device_release(struct device *dev)
{
	/*
	 * This is an empty function to prevent the driver core from spitting a
	 * warning at us.  Yes, I know this is directly opposite of what the
	 * documentation for the driver core and kobjects say, and the author
	 * of this code has already been publically ridiculed for doing
	 * something as foolish as this.  However, at this point in time, it is
	 * the only way to handle the issue of statically allocated cpu
	 * devices.  The different architectures will have their cpu device
	 * code reworked to properly handle this in the near future, so this
	 * function will then be changed to correctly free up the memory held
	 * by the cpu device.
	 *
	 * Never copy this way of doing things, or you too will be made fun of
	 * on the linux-kernel list, you have been warned.
	 */
}

#ifdef CONFIG_HAVE_CPU_AUTOPROBE
#ifdef CONFIG_GENERIC_CPU_AUTOPROBE
static ssize_t print_cpu_modalias(struct device *dev,
				  struct device_attribute *attr,
				  char *buf)
{
	ssize_t n;
	u32 i;

	n = sprintf(buf, "cpu:type:" CPU_FEATURE_TYPEFMT ":feature:",
		    CPU_FEATURE_TYPEVAL);

	for (i = 0; i < MAX_CPU_FEATURES; i++)
		if (cpu_have_feature(i)) {
			if (PAGE_SIZE < n + sizeof(",XXXX\n")) {
				WARN(1, "CPU features overflow page\n");
				break;
			}
			n += sprintf(&buf[n], ",%04X", i);
		}
	buf[n++] = '\n';
	return n;
}
#else
#define print_cpu_modalias	arch_print_cpu_modalias
#endif

static int cpu_uevent(struct device *dev, struct kobj_uevent_env *env)
{
	char *buf = kzalloc(PAGE_SIZE, GFP_KERNEL);
	if (buf) {
		print_cpu_modalias(NULL, NULL, buf);
		add_uevent_var(env, "MODALIAS=%s", buf);
		kfree(buf);
	}
	return 0;
}
#endif

/*
 * register_cpu - Setup a sysfs device for a CPU.
 * @cpu - cpu->hotpluggable field set to 1 will generate a control file in
 *	  sysfs for this CPU.
 * @num - CPU number to use when creating the device.
 *
 * Initialize and register the CPU device.
 */
int __cpuinit register_cpu(struct cpu *cpu, int num)
{
	int error;

	cpu->node_id = cpu_to_node(num);
	memset(&cpu->dev, 0x00, sizeof(struct device));
	cpu->dev.id = num;
	cpu->dev.bus = &cpu_subsys;
	cpu->dev.release = cpu_device_release;
<<<<<<< HEAD
#ifdef CONFIG_ARCH_HAS_CPU_AUTOPROBE
=======
	cpu->dev.of_node = of_get_cpu_node(num, NULL);
#ifdef CONFIG_HAVE_CPU_AUTOPROBE
>>>>>>> 0af0fd7f
	cpu->dev.bus->uevent = cpu_uevent;
#endif
	error = device_register(&cpu->dev);
	if (!error && cpu->hotpluggable)
		register_cpu_control(cpu);
	if (!error)
		per_cpu(cpu_sys_devices, num) = &cpu->dev;
	if (!error)
		register_cpu_under_node(num, cpu_to_node(num));

#ifdef CONFIG_KEXEC
	if (!error)
		error = device_create_file(&cpu->dev, &dev_attr_crash_notes);
	if (!error)
		error = device_create_file(&cpu->dev,
					   &dev_attr_crash_notes_size);
#endif
	return error;
}

struct device *get_cpu_device(unsigned cpu)
{
	if (cpu < nr_cpu_ids && cpu_possible(cpu))
		return per_cpu(cpu_sys_devices, cpu);
	else
		return NULL;
}
EXPORT_SYMBOL_GPL(get_cpu_device);

#ifdef CONFIG_HAVE_CPU_AUTOPROBE
static DEVICE_ATTR(modalias, 0444, print_cpu_modalias, NULL);
#endif

static struct attribute *cpu_root_attrs[] = {
#ifdef CONFIG_ARCH_CPU_PROBE_RELEASE
	&dev_attr_probe.attr,
	&dev_attr_release.attr,
#endif
	&cpu_attrs[0].attr.attr,
	&cpu_attrs[1].attr.attr,
	&cpu_attrs[2].attr.attr,
	&dev_attr_kernel_max.attr,
	&dev_attr_offline.attr,
#ifdef CONFIG_HAVE_CPU_AUTOPROBE
	&dev_attr_modalias.attr,
#endif
	NULL
};

static struct attribute_group cpu_root_attr_group = {
	.attrs = cpu_root_attrs,
};

static const struct attribute_group *cpu_root_attr_groups[] = {
	&cpu_root_attr_group,
	NULL,
};

bool cpu_is_hotpluggable(unsigned cpu)
{
	struct device *dev = get_cpu_device(cpu);
	return dev && container_of(dev, struct cpu, dev)->hotpluggable;
}
EXPORT_SYMBOL_GPL(cpu_is_hotpluggable);

#ifdef CONFIG_GENERIC_CPU_DEVICES
static DEFINE_PER_CPU(struct cpu, cpu_devices);
#endif

static void __init cpu_dev_register_generic(void)
{
#ifdef CONFIG_GENERIC_CPU_DEVICES
	int i;

	for_each_possible_cpu(i) {
		if (register_cpu(&per_cpu(cpu_devices, i), i))
			panic("Failed to register CPU device");
	}
#endif
}

void __init cpu_dev_init(void)
{
	if (subsys_system_register(&cpu_subsys, cpu_root_attr_groups))
		panic("Failed to register CPU subsystem");

	cpu_dev_register_generic();
}<|MERGE_RESOLUTION|>--- conflicted
+++ resolved
@@ -319,12 +319,8 @@
 	cpu->dev.id = num;
 	cpu->dev.bus = &cpu_subsys;
 	cpu->dev.release = cpu_device_release;
-<<<<<<< HEAD
-#ifdef CONFIG_ARCH_HAS_CPU_AUTOPROBE
-=======
+#ifdef CONFIG_HAVE_CPU_AUTOPROBE
 	cpu->dev.of_node = of_get_cpu_node(num, NULL);
-#ifdef CONFIG_HAVE_CPU_AUTOPROBE
->>>>>>> 0af0fd7f
 	cpu->dev.bus->uevent = cpu_uevent;
 #endif
 	error = device_register(&cpu->dev);
