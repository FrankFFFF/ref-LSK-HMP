#
# USB Gadget support on a system involves
#    (a) a peripheral controller, and
#    (b) the gadget driver using it.
#
# NOTE:  Gadget support ** DOES NOT ** depend on host-side CONFIG_USB !!
#
#  - Host systems (like PCs) need CONFIG_USB (with "A" jacks).
#  - Peripherals (like PDAs) need CONFIG_USB_GADGET (with "B" jacks).
#  - Some systems have both kinds of controllers.
#
# With help from a special transceiver and a "Mini-AB" jack, systems with
# both kinds of controller can also support "USB On-the-Go" (CONFIG_USB_OTG).
#

menuconfig USB_GADGET
	tristate "USB Gadget Support"
	select NLS
	help
	   USB is a master/slave protocol, organized with one master
	   host (such as a PC) controlling up to 127 peripheral devices.
	   The USB hardware is asymmetric, which makes it easier to set up:
	   you can't connect a "to-the-host" connector to a peripheral.

	   Linux can run in the host, or in the peripheral.  In both cases
	   you need a low level bus controller driver, and some software
	   talking to it.  Peripheral controllers are often discrete silicon,
	   or are integrated with the CPU in a microcontroller.  The more
	   familiar host side controllers have names like "EHCI", "OHCI",
	   or "UHCI", and are usually integrated into southbridges on PC
	   motherboards.

	   Enable this configuration option if you want to run Linux inside
	   a USB peripheral device.  Configure one hardware driver for your
	   peripheral/device side bus controller, and a "gadget driver" for
	   your peripheral protocol.  (If you use modular gadget drivers,
	   you may configure more than one.)

	   If in doubt, say "N" and don't enable these drivers; most people
	   don't have this kind of hardware (except maybe inside Linux PDAs).

	   For more information, see <http://www.linux-usb.org/gadget> and
	   the kernel DocBook documentation for this API.

if USB_GADGET

config USB_GADGET_DEBUG
	boolean "Debugging messages (DEVELOPMENT)"
	depends on DEBUG_KERNEL
	help
	   Many controller and gadget drivers will print some debugging
	   messages if you use this option to ask for those messages.

	   Avoid enabling these messages, even if you're actively
	   debugging such a driver.  Many drivers will emit so many
	   messages that the driver timings are affected, which will
	   either create new failure modes or remove the one you're
	   trying to track down.  Never enable these messages for a
	   production build.

config USB_GADGET_VERBOSE
	bool "Verbose debugging Messages (DEVELOPMENT)"
	depends on USB_GADGET_DEBUG
	help
	   Many controller and gadget drivers will print verbose debugging
	   messages if you use this option to ask for those messages.

	   Avoid enabling these messages, even if you're actively
	   debugging such a driver.  Many drivers will emit so many
	   messages that the driver timings are affected, which will
	   either create new failure modes or remove the one you're
	   trying to track down.  Never enable these messages for a
	   production build.

config USB_GADGET_DEBUG_FILES
	boolean "Debugging information files (DEVELOPMENT)"
	depends on PROC_FS
	help
	   Some of the drivers in the "gadget" framework can expose
	   debugging information in files such as /proc/driver/udc
	   (for a peripheral controller).  The information in these
	   files may help when you're troubleshooting or bringing up a
	   driver on a new board.   Enable these files by choosing "Y"
	   here.  If in doubt, or to conserve kernel memory, say "N".

config USB_GADGET_DEBUG_FS
	boolean "Debugging information files in debugfs (DEVELOPMENT)"
	depends on DEBUG_FS
	help
	   Some of the drivers in the "gadget" framework can expose
	   debugging information in files under /sys/kernel/debug/.
	   The information in these files may help when you're
	   troubleshooting or bringing up a driver on a new board.
	   Enable these files by choosing "Y" here.  If in doubt, or
	   to conserve kernel memory, say "N".

config USB_GADGET_VBUS_DRAW
	int "Maximum VBUS Power usage (2-500 mA)"
	range 2 500
	default 2
	help
	   Some devices need to draw power from USB when they are
	   configured, perhaps to operate circuitry or to recharge
	   batteries.  This is in addition to any local power supply,
	   such as an AC adapter or batteries.

	   Enter the maximum power your device draws through USB, in
	   milliAmperes.  The permitted range of values is 2 - 500 mA;
	   0 mA would be legal, but can make some hosts misbehave.

	   This value will be used except for system-specific gadget
	   drivers that have more specific information.

config USB_GADGET_STORAGE_NUM_BUFFERS
	int "Number of storage pipeline buffers"
	range 2 4
	default 2
	help
	   Usually 2 buffers are enough to establish a good buffering
	   pipeline. The number may be increased in order to compensate
	   for a bursty VFS behaviour. For instance there may be CPU wake up
	   latencies that makes the VFS to appear bursty in a system with
	   an CPU on-demand governor. Especially if DMA is doing IO to
	   offload the CPU. In this case the CPU will go into power
	   save often and spin up occasionally to move data within VFS.
	   If selecting USB_GADGET_DEBUG_FILES this value may be set by
	   a module parameter as well.
	   If unsure, say 2.

source "drivers/usb/gadget/udc/Kconfig"

#
# USB Gadget Drivers
#

# composite based drivers
config USB_LIBCOMPOSITE
	tristate
	select CONFIGFS_FS
	depends on USB_GADGET

config USB_F_ACM
	tristate

config USB_F_SS_LB
	tristate

config USB_U_SERIAL
	tristate

config USB_U_ETHER
	tristate

config USB_F_SERIAL
	tristate

config USB_F_OBEX
	tristate

config USB_F_NCM
	tristate

config USB_F_ECM
	tristate

config USB_F_PHONET
	tristate

config USB_F_EEM
	tristate

config USB_F_SUBSET
	tristate

config USB_F_RNDIS
	tristate

config USB_F_MASS_STORAGE
	tristate

config USB_F_FS
	tristate

config USB_F_UAC1
	tristate
 
config USB_F_UAC2
	tristate

config USB_F_UVC
	tristate

config USB_F_MTP
	tristate

config USB_F_PTP
        tristate

config USB_F_AUDIO_SRC
	tristate

config USB_F_ACC
	tristate

config USB_F_MIDI
	tristate

choice
	tristate "USB Gadget Drivers"
	default USB_ETH
	help
	  A Linux "Gadget Driver" talks to the USB Peripheral Controller
	  driver through the abstract "gadget" API.  Some other operating
	  systems call these "client" drivers, of which "class drivers"
	  are a subset (implementing a USB device class specification).
	  A gadget driver implements one or more USB functions using
	  the peripheral hardware.

	  Gadget drivers are hardware-neutral, or "platform independent",
	  except that they sometimes must understand quirks or limitations
	  of the particular controllers they work with.  For example, when
	  a controller doesn't support alternate configurations or provide
	  enough of the right types of endpoints, the gadget driver might
	  not be able work with that controller, or might need to implement
	  a less common variant of a device class protocol.

# this first set of drivers all depend on bulk-capable hardware.

config USB_CONFIGFS
	tristate "USB functions configurable through configfs"
	select USB_LIBCOMPOSITE
	help
	  A Linux USB "gadget" can be set up through configfs.
	  If this is the case, the USB functions (which from the host's
	  perspective are seen as interfaces) and configurations are
	  specified simply by creating appropriate directories in configfs.
	  Associating functions with configurations is done by creating
	  appropriate symbolic links.
	  For more information see Documentation/usb/gadget_configfs.txt.

config USB_CONFIGFS_SERIAL
	boolean "Generic serial bulk in/out"
	depends on USB_CONFIGFS
	depends on TTY
	select USB_U_SERIAL
	select USB_F_SERIAL
	help
	  The function talks to the Linux-USB generic serial driver.

config USB_CONFIGFS_ACM
	boolean "Abstract Control Model (CDC ACM)"
	depends on USB_CONFIGFS
	depends on TTY
	select USB_U_SERIAL
	select USB_F_ACM
	help
	  ACM serial link.  This function can be used to interoperate with
	  MS-Windows hosts or with the Linux-USB "cdc-acm" driver.

config USB_CONFIGFS_OBEX
	boolean "Object Exchange Model (CDC OBEX)"
	depends on USB_CONFIGFS
	depends on TTY
	select USB_U_SERIAL
	select USB_F_OBEX
	help
	  You will need a user space OBEX server talking to /dev/ttyGS*,
	  since the kernel itself doesn't implement the OBEX protocol.

config USB_CONFIGFS_NCM
	boolean "Network Control Model (CDC NCM)"
	depends on USB_CONFIGFS
	depends on NET
	select USB_U_ETHER
	select USB_F_NCM
	help
	  NCM is an advanced protocol for Ethernet encapsulation, allows
	  grouping of several ethernet frames into one USB transfer and
	  different alignment possibilities.

config USB_CONFIGFS_ECM
	boolean "Ethernet Control Model (CDC ECM)"
	depends on USB_CONFIGFS
	depends on NET
	select USB_U_ETHER
	select USB_F_ECM
	help
	  The "Communication Device Class" (CDC) Ethernet Control Model.
	  That protocol is often avoided with pure Ethernet adapters, in
	  favor of simpler vendor-specific hardware, but is widely
	  supported by firmware for smart network devices.

config USB_CONFIGFS_ECM_SUBSET
	boolean "Ethernet Control Model (CDC ECM) subset"
	depends on USB_CONFIGFS
	depends on NET
	select USB_U_ETHER
	select USB_F_SUBSET
	help
	  On hardware that can't implement the full protocol,
	  a simple CDC subset is used, placing fewer demands on USB.

config USB_CONFIGFS_RNDIS
	bool "RNDIS"
	depends on USB_CONFIGFS
	depends on NET
	select USB_U_ETHER
	select USB_F_RNDIS
	help
	   Microsoft Windows XP bundles the "Remote NDIS" (RNDIS) protocol,
	   and Microsoft provides redistributable binary RNDIS drivers for
	   older versions of Windows.

	   To make MS-Windows work with this, use Documentation/usb/linux.inf
	   as the "driver info file".  For versions of MS-Windows older than
	   XP, you'll need to download drivers from Microsoft's website; a URL
	   is given in comments found in that info file.

config USB_CONFIGFS_EEM
	bool "Ethernet Emulation Model (EEM)"
	depends on USB_CONFIGFS
	depends on NET
	select USB_U_ETHER
	select USB_F_EEM
	help
	  CDC EEM is a newer USB standard that is somewhat simpler than CDC ECM
	  and therefore can be supported by more hardware.  Technically ECM and
	  EEM are designed for different applications.  The ECM model extends
	  the network interface to the target (e.g. a USB cable modem), and the
	  EEM model is for mobile devices to communicate with hosts using
	  ethernet over USB.  For Linux gadgets, however, the interface with
	  the host is the same (a usbX device), so the differences are minimal.

config USB_CONFIGFS_PHONET
	boolean "Phonet protocol"
	depends on USB_CONFIGFS
	depends on NET
	depends on PHONET
	select USB_U_ETHER
	select USB_F_PHONET
	help
	  The Phonet protocol implementation for USB device.

config USB_CONFIGFS_MASS_STORAGE
	boolean "Mass storage"
	depends on USB_CONFIGFS
	depends on BLOCK
	select USB_F_MASS_STORAGE
	help
	  The Mass Storage Gadget acts as a USB Mass Storage disk drive.
	  As its storage repository it can use a regular file or a block
	  device (in much the same way as the "loop" device driver),
	  specified as a module parameter or sysfs option.

config USB_CONFIGFS_F_LB_SS
	boolean "Loopback and sourcesink function (for testing)"
	depends on USB_CONFIGFS
	select USB_F_SS_LB
	help
	  Loopback function loops back a configurable number of transfers.
	  Sourcesink function either sinks and sources bulk data.
	  It also implements control requests, for "chapter 9" conformance.
	  Make this be the first driver you try using on top of any new
	  USB peripheral controller driver.  Then you can use host-side
	  test software, like the "usbtest" driver, to put your hardware
	  and its driver through a basic set of functional tests.

config USB_CONFIGFS_F_FS
	boolean "Function filesystem (FunctionFS)"
	depends on USB_CONFIGFS
	select USB_F_FS
	help
	  The Function Filesystem (FunctionFS) lets one create USB
	  composite functions in user space in the same way GadgetFS
	  lets one create USB gadgets in user space.  This allows creation
	  of composite gadgets such that some of the functions are
	  implemented in kernel space (for instance Ethernet, serial or
	  mass storage) and other are implemented in user space.

config USB_CONFIGFS_F_MTP
        boolean "MTP gadget"
        depends on USB_CONFIGFS
        select USB_F_MTP
        help
          USB gadget MTP support

config USB_CONFIGFS_F_PTP
        boolean "PTP gadget"
        depends on USB_CONFIGFS && USB_CONFIGFS_F_MTP
        select USB_F_PTP
        help
          USB gadget PTP support

config USB_CONFIGFS_F_ACC
	boolean "Accessory gadget"
	depends on USB_CONFIGFS
	select USB_F_ACC
	help
	  USB gadget Accessory support

config USB_CONFIGFS_F_AUDIO_SRC
	boolean "Audio Source gadget"
	depends on USB_CONFIGFS && USB_CONFIGFS_F_ACC
<<<<<<< HEAD
	depends on SND_PCM
=======
	depends on SND
	select SND_PCM
>>>>>>> 06f75d7d
	select USB_F_AUDIO_SRC
	help
	  USB gadget Audio Source support

config USB_CONFIGFS_UEVENT
	boolean "Uevent notification of Gadget state"
	depends on USB_CONFIGFS
	help
	  Enable uevent notifications to userspace when the gadget
	  state changes. The gadget can be in any of the following
	  three states: "CONNECTED/DISCONNECTED/CONFIGURED"

config USB_CONFIGFS_F_MIDI
<<<<<<< HEAD
	boolean "MIDI function"
	depends on USB_CONFIGFS
	depends on SND
	select USB_LIBCOMPOSITE
	select SND_RAWMIDI
	select USB_F_MIDI
	help
	  The MIDI Function acts as a USB Audio device, with one MIDI
	  input and one MIDI output. These MIDI jacks appear as
	  a sound "card" in the ALSA sound system. Other MIDI
	  connections can then be made on the gadget system, using
	  ALSA's aconnect utility etc.
=======
        boolean "MIDI function"
        depends on USB_CONFIGFS
        depends on SND
        select SND_RAWMIDI
        select USB_F_MIDI
        help
          The MIDI Function acts as a USB Audio device, with one MIDI
          input and one MIDI output. These MIDI jacks appear as
          a sound "card" in the ALSA sound system. Other MIDI
          connections can then be made on the gadget system, using
          ALSA's aconnect utility etc.

config USB_G_ANDROID
	boolean "Android Composite Gadget"
	select USB_F_ACM
	select USB_LIBCOMPOSITE
	select USB_U_SERIAL
	help
	  The Android Composite Gadget supports multiple USB
	  functions: adb, acm, mass storage, mtp, accessory
	  and rndis.
	  Each function can be configured and enabled/disabled
	  dynamically from userspace through a sysfs interface.

config USB_ANDROID_RNDIS_DWORD_ALIGNED
	boolean "Use double word aligned"
	depends on USB_G_ANDROID
	help
		Provides dword aligned for DMA controller.
>>>>>>> 06f75d7d

source "drivers/usb/gadget/legacy/Kconfig"

endchoice

endif # USB_GADGET<|MERGE_RESOLUTION|>--- conflicted
+++ resolved
@@ -401,12 +401,8 @@
 config USB_CONFIGFS_F_AUDIO_SRC
 	boolean "Audio Source gadget"
 	depends on USB_CONFIGFS && USB_CONFIGFS_F_ACC
-<<<<<<< HEAD
-	depends on SND_PCM
-=======
 	depends on SND
 	select SND_PCM
->>>>>>> 06f75d7d
 	select USB_F_AUDIO_SRC
 	help
 	  USB gadget Audio Source support
@@ -420,20 +416,6 @@
 	  three states: "CONNECTED/DISCONNECTED/CONFIGURED"
 
 config USB_CONFIGFS_F_MIDI
-<<<<<<< HEAD
-	boolean "MIDI function"
-	depends on USB_CONFIGFS
-	depends on SND
-	select USB_LIBCOMPOSITE
-	select SND_RAWMIDI
-	select USB_F_MIDI
-	help
-	  The MIDI Function acts as a USB Audio device, with one MIDI
-	  input and one MIDI output. These MIDI jacks appear as
-	  a sound "card" in the ALSA sound system. Other MIDI
-	  connections can then be made on the gadget system, using
-	  ALSA's aconnect utility etc.
-=======
         boolean "MIDI function"
         depends on USB_CONFIGFS
         depends on SND
@@ -463,7 +445,6 @@
 	depends on USB_G_ANDROID
 	help
 		Provides dword aligned for DMA controller.
->>>>>>> 06f75d7d
 
 source "drivers/usb/gadget/legacy/Kconfig"
 
