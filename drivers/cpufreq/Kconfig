--- conflicted
+++ resolved
@@ -103,7 +103,6 @@
 	  governor. If unsure have a look at the help section of the
 	  driver. Fallback governor will be the performance governor.
 
-<<<<<<< HEAD
 config CPU_FREQ_DEFAULT_GOV_INTERACTIVE
 	bool "interactive"
 	select CPU_FREQ_GOV_INTERACTIVE
@@ -113,7 +112,6 @@
 	  loading your cpufreq low-level hardware driver, using the
 	  'interactive' governor for latency-sensitive workloads.
 
-=======
 config CPU_FREQ_DEFAULT_GOV_SCHED
 	bool "sched"
 	select CPU_FREQ_GOV_SCHED
@@ -122,7 +120,6 @@
 	  Use the CPUfreq governor 'sched' as default. This scales
 	  cpu frequency from the scheduler as per-entity load tracking
 	  statistics are updated.
->>>>>>> 45637436
 endchoice
 
 config CPU_FREQ_GOV_PERFORMANCE
