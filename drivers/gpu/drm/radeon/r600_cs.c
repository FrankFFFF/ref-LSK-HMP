/*
 * Copyright 2008 Advanced Micro Devices, Inc.
 * Copyright 2008 Red Hat Inc.
 * Copyright 2009 Jerome Glisse.
 *
 * Permission is hereby granted, free of charge, to any person obtaining a
 * copy of this software and associated documentation files (the "Software"),
 * to deal in the Software without restriction, including without limitation
 * the rights to use, copy, modify, merge, publish, distribute, sublicense,
 * and/or sell copies of the Software, and to permit persons to whom the
 * Software is furnished to do so, subject to the following conditions:
 *
 * The above copyright notice and this permission notice shall be included in
 * all copies or substantial portions of the Software.
 *
 * THE SOFTWARE IS PROVIDED "AS IS", WITHOUT WARRANTY OF ANY KIND, EXPRESS OR
 * IMPLIED, INCLUDING BUT NOT LIMITED TO THE WARRANTIES OF MERCHANTABILITY,
 * FITNESS FOR A PARTICULAR PURPOSE AND NONINFRINGEMENT.  IN NO EVENT SHALL
 * THE COPYRIGHT HOLDER(S) OR AUTHOR(S) BE LIABLE FOR ANY CLAIM, DAMAGES OR
 * OTHER LIABILITY, WHETHER IN AN ACTION OF CONTRACT, TORT OR OTHERWISE,
 * ARISING FROM, OUT OF OR IN CONNECTION WITH THE SOFTWARE OR THE USE OR
 * OTHER DEALINGS IN THE SOFTWARE.
 *
 * Authors: Dave Airlie
 *          Alex Deucher
 *          Jerome Glisse
 */
#include <linux/kernel.h>
#include "drmP.h"
#include "radeon.h"
#include "r600d.h"
#include "r600_reg_safe.h"

static int r600_cs_packet_next_reloc_mm(struct radeon_cs_parser *p,
					struct radeon_cs_reloc **cs_reloc);
static int r600_cs_packet_next_reloc_nomm(struct radeon_cs_parser *p,
					struct radeon_cs_reloc **cs_reloc);
typedef int (*next_reloc_t)(struct radeon_cs_parser*, struct radeon_cs_reloc**);
static next_reloc_t r600_cs_packet_next_reloc = &r600_cs_packet_next_reloc_mm;
extern void r600_cs_legacy_get_tiling_conf(struct drm_device *dev, u32 *npipes, u32 *nbanks, u32 *group_size);


struct r600_cs_track {
	/* configuration we miror so that we use same code btw kms/ums */
	u32			group_size;
	u32			nbanks;
	u32			npipes;
	/* value we track */
	u32			sq_config;
	u32			log_nsamples;
	u32			nsamples;
	u32			cb_color_base_last[8];
	struct radeon_bo	*cb_color_bo[8];
	u64			cb_color_bo_mc[8];
	u64			cb_color_bo_offset[8];
	struct radeon_bo	*cb_color_frag_bo[8];
	u64			cb_color_frag_offset[8];
	struct radeon_bo	*cb_color_tile_bo[8];
	u64			cb_color_tile_offset[8];
	u32			cb_color_mask[8];
	u32			cb_color_info[8];
	u32			cb_color_view[8];
	u32			cb_color_size_idx[8]; /* unused */
	u32			cb_target_mask;
	u32			cb_shader_mask;  /* unused */
	bool			is_resolve;
	u32			cb_color_size[8];
	u32			vgt_strmout_en;
	u32			vgt_strmout_buffer_en;
	struct radeon_bo	*vgt_strmout_bo[4];
	u64			vgt_strmout_bo_mc[4]; /* unused */
	u32			vgt_strmout_bo_offset[4];
	u32			vgt_strmout_size[4];
	u32			db_depth_control;
	u32			db_depth_info;
	u32			db_depth_size_idx;
	u32			db_depth_view;
	u32			db_depth_size;
	u32			db_offset;
	struct radeon_bo	*db_bo;
	u64			db_bo_mc;
	bool			sx_misc_kill_all_prims;
	bool			cb_dirty;
	bool			db_dirty;
	bool			streamout_dirty;
	struct radeon_bo	*htile_bo;
	u64			htile_offset;
	u32			htile_surface;
};

#define FMT_8_BIT(fmt, vc)   [fmt] = { 1, 1, 1, vc, CHIP_R600 }
#define FMT_16_BIT(fmt, vc)  [fmt] = { 1, 1, 2, vc, CHIP_R600 }
#define FMT_24_BIT(fmt)      [fmt] = { 1, 1, 4,  0, CHIP_R600 }
#define FMT_32_BIT(fmt, vc)  [fmt] = { 1, 1, 4, vc, CHIP_R600 }
#define FMT_48_BIT(fmt)      [fmt] = { 1, 1, 8,  0, CHIP_R600 }
#define FMT_64_BIT(fmt, vc)  [fmt] = { 1, 1, 8, vc, CHIP_R600 }
#define FMT_96_BIT(fmt)      [fmt] = { 1, 1, 12, 0, CHIP_R600 }
#define FMT_128_BIT(fmt, vc) [fmt] = { 1, 1, 16,vc, CHIP_R600 }

struct gpu_formats {
	unsigned blockwidth;
	unsigned blockheight;
	unsigned blocksize;
	unsigned valid_color;
	enum radeon_family min_family;
};

static const struct gpu_formats color_formats_table[] = {
	/* 8 bit */
	FMT_8_BIT(V_038004_COLOR_8, 1),
	FMT_8_BIT(V_038004_COLOR_4_4, 1),
	FMT_8_BIT(V_038004_COLOR_3_3_2, 1),
	FMT_8_BIT(V_038004_FMT_1, 0),

	/* 16-bit */
	FMT_16_BIT(V_038004_COLOR_16, 1),
	FMT_16_BIT(V_038004_COLOR_16_FLOAT, 1),
	FMT_16_BIT(V_038004_COLOR_8_8, 1),
	FMT_16_BIT(V_038004_COLOR_5_6_5, 1),
	FMT_16_BIT(V_038004_COLOR_6_5_5, 1),
	FMT_16_BIT(V_038004_COLOR_1_5_5_5, 1),
	FMT_16_BIT(V_038004_COLOR_4_4_4_4, 1),
	FMT_16_BIT(V_038004_COLOR_5_5_5_1, 1),

	/* 24-bit */
	FMT_24_BIT(V_038004_FMT_8_8_8),

	/* 32-bit */
	FMT_32_BIT(V_038004_COLOR_32, 1),
	FMT_32_BIT(V_038004_COLOR_32_FLOAT, 1),
	FMT_32_BIT(V_038004_COLOR_16_16, 1),
	FMT_32_BIT(V_038004_COLOR_16_16_FLOAT, 1),
	FMT_32_BIT(V_038004_COLOR_8_24, 1),
	FMT_32_BIT(V_038004_COLOR_8_24_FLOAT, 1),
	FMT_32_BIT(V_038004_COLOR_24_8, 1),
	FMT_32_BIT(V_038004_COLOR_24_8_FLOAT, 1),
	FMT_32_BIT(V_038004_COLOR_10_11_11, 1),
	FMT_32_BIT(V_038004_COLOR_10_11_11_FLOAT, 1),
	FMT_32_BIT(V_038004_COLOR_11_11_10, 1),
	FMT_32_BIT(V_038004_COLOR_11_11_10_FLOAT, 1),
	FMT_32_BIT(V_038004_COLOR_2_10_10_10, 1),
	FMT_32_BIT(V_038004_COLOR_8_8_8_8, 1),
	FMT_32_BIT(V_038004_COLOR_10_10_10_2, 1),
	FMT_32_BIT(V_038004_FMT_5_9_9_9_SHAREDEXP, 0),
	FMT_32_BIT(V_038004_FMT_32_AS_8, 0),
	FMT_32_BIT(V_038004_FMT_32_AS_8_8, 0),

	/* 48-bit */
	FMT_48_BIT(V_038004_FMT_16_16_16),
	FMT_48_BIT(V_038004_FMT_16_16_16_FLOAT),

	/* 64-bit */
	FMT_64_BIT(V_038004_COLOR_X24_8_32_FLOAT, 1),
	FMT_64_BIT(V_038004_COLOR_32_32, 1),
	FMT_64_BIT(V_038004_COLOR_32_32_FLOAT, 1),
	FMT_64_BIT(V_038004_COLOR_16_16_16_16, 1),
	FMT_64_BIT(V_038004_COLOR_16_16_16_16_FLOAT, 1),

	FMT_96_BIT(V_038004_FMT_32_32_32),
	FMT_96_BIT(V_038004_FMT_32_32_32_FLOAT),

	/* 128-bit */
	FMT_128_BIT(V_038004_COLOR_32_32_32_32, 1),
	FMT_128_BIT(V_038004_COLOR_32_32_32_32_FLOAT, 1),

	[V_038004_FMT_GB_GR] = { 2, 1, 4, 0 },
	[V_038004_FMT_BG_RG] = { 2, 1, 4, 0 },

	/* block compressed formats */
	[V_038004_FMT_BC1] = { 4, 4, 8, 0 },
	[V_038004_FMT_BC2] = { 4, 4, 16, 0 },
	[V_038004_FMT_BC3] = { 4, 4, 16, 0 },
	[V_038004_FMT_BC4] = { 4, 4, 8, 0 },
	[V_038004_FMT_BC5] = { 4, 4, 16, 0},
	[V_038004_FMT_BC6] = { 4, 4, 16, 0, CHIP_CEDAR}, /* Evergreen-only */
	[V_038004_FMT_BC7] = { 4, 4, 16, 0, CHIP_CEDAR}, /* Evergreen-only */

	/* The other Evergreen formats */
	[V_038004_FMT_32_AS_32_32_32_32] = { 1, 1, 4, 0, CHIP_CEDAR},
};

bool r600_fmt_is_valid_color(u32 format)
{
	if (format >= ARRAY_SIZE(color_formats_table))
		return false;

	if (color_formats_table[format].valid_color)
		return true;

	return false;
}

bool r600_fmt_is_valid_texture(u32 format, enum radeon_family family)
{
	if (format >= ARRAY_SIZE(color_formats_table))
		return false;

	if (family < color_formats_table[format].min_family)
		return false;

	if (color_formats_table[format].blockwidth > 0)
		return true;

	return false;
}

int r600_fmt_get_blocksize(u32 format)
{
	if (format >= ARRAY_SIZE(color_formats_table))
		return 0;

	return color_formats_table[format].blocksize;
}

int r600_fmt_get_nblocksx(u32 format, u32 w)
{
	unsigned bw;

	if (format >= ARRAY_SIZE(color_formats_table))
		return 0;

	bw = color_formats_table[format].blockwidth;
	if (bw == 0)
		return 0;

	return (w + bw - 1) / bw;
}

int r600_fmt_get_nblocksy(u32 format, u32 h)
{
	unsigned bh;

	if (format >= ARRAY_SIZE(color_formats_table))
		return 0;

	bh = color_formats_table[format].blockheight;
	if (bh == 0)
		return 0;

	return (h + bh - 1) / bh;
}

struct array_mode_checker {
	int array_mode;
	u32 group_size;
	u32 nbanks;
	u32 npipes;
	u32 nsamples;
	u32 blocksize;
};

/* returns alignment in pixels for pitch/height/depth and bytes for base */
static int r600_get_array_mode_alignment(struct array_mode_checker *values,
						u32 *pitch_align,
						u32 *height_align,
						u32 *depth_align,
						u64 *base_align)
{
	u32 tile_width = 8;
	u32 tile_height = 8;
	u32 macro_tile_width = values->nbanks;
	u32 macro_tile_height = values->npipes;
	u32 tile_bytes = tile_width * tile_height * values->blocksize * values->nsamples;
	u32 macro_tile_bytes = macro_tile_width * macro_tile_height * tile_bytes;

	switch (values->array_mode) {
	case ARRAY_LINEAR_GENERAL:
		/* technically tile_width/_height for pitch/height */
		*pitch_align = 1; /* tile_width */
		*height_align = 1; /* tile_height */
		*depth_align = 1;
		*base_align = 1;
		break;
	case ARRAY_LINEAR_ALIGNED:
		*pitch_align = max((u32)64, (u32)(values->group_size / values->blocksize));
		*height_align = 1;
		*depth_align = 1;
		*base_align = values->group_size;
		break;
	case ARRAY_1D_TILED_THIN1:
		*pitch_align = max((u32)tile_width,
				   (u32)(values->group_size /
					 (tile_height * values->blocksize * values->nsamples)));
		*height_align = tile_height;
		*depth_align = 1;
		*base_align = values->group_size;
		break;
	case ARRAY_2D_TILED_THIN1:
		*pitch_align = max((u32)macro_tile_width * tile_width,
				(u32)((values->group_size * values->nbanks) /
				(values->blocksize * values->nsamples * tile_width)));
		*height_align = macro_tile_height * tile_height;
		*depth_align = 1;
		*base_align = max(macro_tile_bytes,
				  (*pitch_align) * values->blocksize * (*height_align) * values->nsamples);
		break;
	default:
		return -EINVAL;
	}

	return 0;
}

static void r600_cs_track_init(struct r600_cs_track *track)
{
	int i;

	/* assume DX9 mode */
	track->sq_config = DX9_CONSTS;
	for (i = 0; i < 8; i++) {
		track->cb_color_base_last[i] = 0;
		track->cb_color_size[i] = 0;
		track->cb_color_size_idx[i] = 0;
		track->cb_color_info[i] = 0;
		track->cb_color_view[i] = 0xFFFFFFFF;
		track->cb_color_bo[i] = NULL;
		track->cb_color_bo_offset[i] = 0xFFFFFFFF;
		track->cb_color_bo_mc[i] = 0xFFFFFFFF;
		track->cb_color_frag_bo[i] = NULL;
		track->cb_color_frag_offset[i] = 0xFFFFFFFF;
		track->cb_color_tile_bo[i] = NULL;
		track->cb_color_tile_offset[i] = 0xFFFFFFFF;
		track->cb_color_mask[i] = 0xFFFFFFFF;
	}
	track->is_resolve = false;
	track->nsamples = 16;
	track->log_nsamples = 4;
	track->cb_target_mask = 0xFFFFFFFF;
	track->cb_shader_mask = 0xFFFFFFFF;
	track->cb_dirty = true;
	track->db_bo = NULL;
	track->db_bo_mc = 0xFFFFFFFF;
	/* assume the biggest format and that htile is enabled */
	track->db_depth_info = 7 | (1 << 25);
	track->db_depth_view = 0xFFFFC000;
	track->db_depth_size = 0xFFFFFFFF;
	track->db_depth_size_idx = 0;
	track->db_depth_control = 0xFFFFFFFF;
	track->db_dirty = true;
	track->htile_bo = NULL;
	track->htile_offset = 0xFFFFFFFF;
	track->htile_surface = 0;

	for (i = 0; i < 4; i++) {
		track->vgt_strmout_size[i] = 0;
		track->vgt_strmout_bo[i] = NULL;
		track->vgt_strmout_bo_offset[i] = 0xFFFFFFFF;
		track->vgt_strmout_bo_mc[i] = 0xFFFFFFFF;
	}
	track->streamout_dirty = true;
	track->sx_misc_kill_all_prims = false;
}

static int r600_cs_track_validate_cb(struct radeon_cs_parser *p, int i)
{
	struct r600_cs_track *track = p->track;
	u32 slice_tile_max, size, tmp;
	u32 height, height_align, pitch, pitch_align, depth_align;
	u64 base_offset, base_align;
	struct array_mode_checker array_check;
	volatile u32 *ib = p->ib.ptr;
	unsigned array_mode;
	u32 format;
	/* When resolve is used, the second colorbuffer has always 1 sample. */
	unsigned nsamples = track->is_resolve && i == 1 ? 1 : track->nsamples;

	size = radeon_bo_size(track->cb_color_bo[i]) - track->cb_color_bo_offset[i];
	format = G_0280A0_FORMAT(track->cb_color_info[i]);
	if (!r600_fmt_is_valid_color(format)) {
		dev_warn(p->dev, "%s:%d cb invalid format %d for %d (0x%08X)\n",
			 __func__, __LINE__, format,
			i, track->cb_color_info[i]);
		return -EINVAL;
	}
	/* pitch in pixels */
	pitch = (G_028060_PITCH_TILE_MAX(track->cb_color_size[i]) + 1) * 8;
	slice_tile_max = G_028060_SLICE_TILE_MAX(track->cb_color_size[i]) + 1;
	slice_tile_max *= 64;
	height = slice_tile_max / pitch;
	if (height > 8192)
		height = 8192;
	array_mode = G_0280A0_ARRAY_MODE(track->cb_color_info[i]);

	base_offset = track->cb_color_bo_mc[i] + track->cb_color_bo_offset[i];
	array_check.array_mode = array_mode;
	array_check.group_size = track->group_size;
	array_check.nbanks = track->nbanks;
	array_check.npipes = track->npipes;
	array_check.nsamples = nsamples;
	array_check.blocksize = r600_fmt_get_blocksize(format);
	if (r600_get_array_mode_alignment(&array_check,
					  &pitch_align, &height_align, &depth_align, &base_align)) {
		dev_warn(p->dev, "%s invalid tiling %d for %d (0x%08X)\n", __func__,
			 G_0280A0_ARRAY_MODE(track->cb_color_info[i]), i,
			 track->cb_color_info[i]);
		return -EINVAL;
	}
	switch (array_mode) {
	case V_0280A0_ARRAY_LINEAR_GENERAL:
		break;
	case V_0280A0_ARRAY_LINEAR_ALIGNED:
		break;
	case V_0280A0_ARRAY_1D_TILED_THIN1:
		/* avoid breaking userspace */
		if (height > 7)
			height &= ~0x7;
		break;
	case V_0280A0_ARRAY_2D_TILED_THIN1:
		break;
	default:
		dev_warn(p->dev, "%s invalid tiling %d for %d (0x%08X)\n", __func__,
			G_0280A0_ARRAY_MODE(track->cb_color_info[i]), i,
			track->cb_color_info[i]);
		return -EINVAL;
	}

	if (!IS_ALIGNED(pitch, pitch_align)) {
		dev_warn(p->dev, "%s:%d cb pitch (%d, 0x%x, %d) invalid\n",
			 __func__, __LINE__, pitch, pitch_align, array_mode);
		return -EINVAL;
	}
	if (!IS_ALIGNED(height, height_align)) {
		dev_warn(p->dev, "%s:%d cb height (%d, 0x%x, %d) invalid\n",
			 __func__, __LINE__, height, height_align, array_mode);
		return -EINVAL;
	}
	if (!IS_ALIGNED(base_offset, base_align)) {
		dev_warn(p->dev, "%s offset[%d] 0x%llx 0x%llx, %d not aligned\n", __func__, i,
			 base_offset, base_align, array_mode);
		return -EINVAL;
	}

	/* check offset */
	tmp = r600_fmt_get_nblocksy(format, height) * r600_fmt_get_nblocksx(format, pitch) *
<<<<<<< HEAD
	      r600_fmt_get_blocksize(format) * track->nsamples;
=======
	      r600_fmt_get_blocksize(format) * nsamples;
>>>>>>> ddfb43f3
	switch (array_mode) {
	default:
	case V_0280A0_ARRAY_LINEAR_GENERAL:
	case V_0280A0_ARRAY_LINEAR_ALIGNED:
		tmp += track->cb_color_view[i] & 0xFF;
		break;
	case V_0280A0_ARRAY_1D_TILED_THIN1:
	case V_0280A0_ARRAY_2D_TILED_THIN1:
		tmp += G_028080_SLICE_MAX(track->cb_color_view[i]) * tmp;
		break;
	}
	if ((tmp + track->cb_color_bo_offset[i]) > radeon_bo_size(track->cb_color_bo[i])) {
		if (array_mode == V_0280A0_ARRAY_LINEAR_GENERAL) {
			/* the initial DDX does bad things with the CB size occasionally */
			/* it rounds up height too far for slice tile max but the BO is smaller */
			/* r600c,g also seem to flush at bad times in some apps resulting in
			 * bogus values here. So for linear just allow anything to avoid breaking
			 * broken userspace.
			 */
		} else {
			dev_warn(p->dev, "%s offset[%d] %d %llu %d %lu too big (%d %d) (%d %d %d)\n",
				 __func__, i, array_mode,
				 track->cb_color_bo_offset[i], tmp,
				 radeon_bo_size(track->cb_color_bo[i]),
				 pitch, height, r600_fmt_get_nblocksx(format, pitch),
				 r600_fmt_get_nblocksy(format, height),
				 r600_fmt_get_blocksize(format));
			return -EINVAL;
		}
	}
	/* limit max tile */
	tmp = (height * pitch) >> 6;
	if (tmp < slice_tile_max)
		slice_tile_max = tmp;
	tmp = S_028060_PITCH_TILE_MAX((pitch / 8) - 1) |
		S_028060_SLICE_TILE_MAX(slice_tile_max - 1);
	ib[track->cb_color_size_idx[i]] = tmp;

	/* FMASK/CMASK */
	switch (G_0280A0_TILE_MODE(track->cb_color_info[i])) {
	case V_0280A0_TILE_DISABLE:
		break;
	case V_0280A0_FRAG_ENABLE:
		if (track->nsamples > 1) {
			uint32_t tile_max = G_028100_FMASK_TILE_MAX(track->cb_color_mask[i]);
			/* the tile size is 8x8, but the size is in units of bits.
			 * for bytes, do just * 8. */
			uint32_t bytes = track->nsamples * track->log_nsamples * 8 * (tile_max + 1);

			if (bytes + track->cb_color_frag_offset[i] >
			    radeon_bo_size(track->cb_color_frag_bo[i])) {
				dev_warn(p->dev, "%s FMASK_TILE_MAX too large "
					 "(tile_max=%u, bytes=%u, offset=%llu, bo_size=%lu)\n",
					 __func__, tile_max, bytes,
					 track->cb_color_frag_offset[i],
					 radeon_bo_size(track->cb_color_frag_bo[i]));
				return -EINVAL;
			}
		}
		/* fall through */
	case V_0280A0_CLEAR_ENABLE:
	{
		uint32_t block_max = G_028100_CMASK_BLOCK_MAX(track->cb_color_mask[i]);
		/* One block = 128x128 pixels, one 8x8 tile has 4 bits..
		 * (128*128) / (8*8) / 2 = 128 bytes per block. */
		uint32_t bytes = (block_max + 1) * 128;

		if (bytes + track->cb_color_tile_offset[i] >
		    radeon_bo_size(track->cb_color_tile_bo[i])) {
			dev_warn(p->dev, "%s CMASK_BLOCK_MAX too large "
				 "(block_max=%u, bytes=%u, offset=%llu, bo_size=%lu)\n",
				 __func__, block_max, bytes,
				 track->cb_color_tile_offset[i],
				 radeon_bo_size(track->cb_color_tile_bo[i]));
			return -EINVAL;
		}
		break;
	}
	default:
		dev_warn(p->dev, "%s invalid tile mode\n", __func__);
		return -EINVAL;
	}
	return 0;
}

static int r600_cs_track_validate_db(struct radeon_cs_parser *p)
{
	struct r600_cs_track *track = p->track;
	u32 nviews, bpe, ntiles, size, slice_tile_max, tmp;
	u32 height_align, pitch_align, depth_align;
	u32 pitch = 8192;
	u32 height = 8192;
	u64 base_offset, base_align;
	struct array_mode_checker array_check;
	int array_mode;
	volatile u32 *ib = p->ib.ptr;


	if (track->db_bo == NULL) {
		dev_warn(p->dev, "z/stencil with no depth buffer\n");
		return -EINVAL;
	}
	switch (G_028010_FORMAT(track->db_depth_info)) {
	case V_028010_DEPTH_16:
		bpe = 2;
		break;
	case V_028010_DEPTH_X8_24:
	case V_028010_DEPTH_8_24:
	case V_028010_DEPTH_X8_24_FLOAT:
	case V_028010_DEPTH_8_24_FLOAT:
	case V_028010_DEPTH_32_FLOAT:
		bpe = 4;
		break;
	case V_028010_DEPTH_X24_8_32_FLOAT:
		bpe = 8;
		break;
	default:
		dev_warn(p->dev, "z/stencil with invalid format %d\n", G_028010_FORMAT(track->db_depth_info));
		return -EINVAL;
	}
	if ((track->db_depth_size & 0xFFFFFC00) == 0xFFFFFC00) {
		if (!track->db_depth_size_idx) {
			dev_warn(p->dev, "z/stencil buffer size not set\n");
			return -EINVAL;
		}
		tmp = radeon_bo_size(track->db_bo) - track->db_offset;
		tmp = (tmp / bpe) >> 6;
		if (!tmp) {
			dev_warn(p->dev, "z/stencil buffer too small (0x%08X %d %d %ld)\n",
					track->db_depth_size, bpe, track->db_offset,
					radeon_bo_size(track->db_bo));
			return -EINVAL;
		}
		ib[track->db_depth_size_idx] = S_028000_SLICE_TILE_MAX(tmp - 1) | (track->db_depth_size & 0x3FF);
	} else {
		size = radeon_bo_size(track->db_bo);
		/* pitch in pixels */
		pitch = (G_028000_PITCH_TILE_MAX(track->db_depth_size) + 1) * 8;
		slice_tile_max = G_028000_SLICE_TILE_MAX(track->db_depth_size) + 1;
		slice_tile_max *= 64;
		height = slice_tile_max / pitch;
		if (height > 8192)
			height = 8192;
		base_offset = track->db_bo_mc + track->db_offset;
		array_mode = G_028010_ARRAY_MODE(track->db_depth_info);
		array_check.array_mode = array_mode;
		array_check.group_size = track->group_size;
		array_check.nbanks = track->nbanks;
		array_check.npipes = track->npipes;
		array_check.nsamples = track->nsamples;
		array_check.blocksize = bpe;
		if (r600_get_array_mode_alignment(&array_check,
					&pitch_align, &height_align, &depth_align, &base_align)) {
			dev_warn(p->dev, "%s invalid tiling %d (0x%08X)\n", __func__,
					G_028010_ARRAY_MODE(track->db_depth_info),
					track->db_depth_info);
			return -EINVAL;
		}
		switch (array_mode) {
		case V_028010_ARRAY_1D_TILED_THIN1:
			/* don't break userspace */
			height &= ~0x7;
			break;
		case V_028010_ARRAY_2D_TILED_THIN1:
			break;
		default:
			dev_warn(p->dev, "%s invalid tiling %d (0x%08X)\n", __func__,
					G_028010_ARRAY_MODE(track->db_depth_info),
					track->db_depth_info);
			return -EINVAL;
		}

		if (!IS_ALIGNED(pitch, pitch_align)) {
			dev_warn(p->dev, "%s:%d db pitch (%d, 0x%x, %d) invalid\n",
					__func__, __LINE__, pitch, pitch_align, array_mode);
			return -EINVAL;
		}
		if (!IS_ALIGNED(height, height_align)) {
			dev_warn(p->dev, "%s:%d db height (%d, 0x%x, %d) invalid\n",
					__func__, __LINE__, height, height_align, array_mode);
			return -EINVAL;
		}
		if (!IS_ALIGNED(base_offset, base_align)) {
			dev_warn(p->dev, "%s offset 0x%llx, 0x%llx, %d not aligned\n", __func__,
					base_offset, base_align, array_mode);
			return -EINVAL;
		}

		ntiles = G_028000_SLICE_TILE_MAX(track->db_depth_size) + 1;
		nviews = G_028004_SLICE_MAX(track->db_depth_view) + 1;
		tmp = ntiles * bpe * 64 * nviews * track->nsamples;
		if ((tmp + track->db_offset) > radeon_bo_size(track->db_bo)) {
			dev_warn(p->dev, "z/stencil buffer (%d) too small (0x%08X %d %d %d -> %u have %lu)\n",
					array_mode,
					track->db_depth_size, ntiles, nviews, bpe, tmp + track->db_offset,
					radeon_bo_size(track->db_bo));
			return -EINVAL;
		}
	}

	/* hyperz */
	if (G_028010_TILE_SURFACE_ENABLE(track->db_depth_info)) {
		unsigned long size;
		unsigned nbx, nby;

		if (track->htile_bo == NULL) {
			dev_warn(p->dev, "%s:%d htile enabled without htile surface 0x%08x\n",
				 __func__, __LINE__, track->db_depth_info);
			return -EINVAL;
		}
		if ((track->db_depth_size & 0xFFFFFC00) == 0xFFFFFC00) {
			dev_warn(p->dev, "%s:%d htile can't be enabled with bogus db_depth_size 0x%08x\n",
				 __func__, __LINE__, track->db_depth_size);
			return -EINVAL;
		}

		nbx = pitch;
		nby = height;
		if (G_028D24_LINEAR(track->htile_surface)) {
			/* nbx must be 16 htiles aligned == 16 * 8 pixel aligned */
			nbx = round_up(nbx, 16 * 8);
			/* nby is npipes htiles aligned == npipes * 8 pixel aligned */
			nby = round_up(nby, track->npipes * 8);
		} else {
			/* htile widht & nby (8 or 4) make 2 bits number */
			tmp = track->htile_surface & 3;
			/* align is htile align * 8, htile align vary according to
			 * number of pipe and tile width and nby
			 */
			switch (track->npipes) {
			case 8:
				switch (tmp) {
				case 3:	/* HTILE_WIDTH = 8 & HTILE_HEIGHT = 8*/
					nbx = round_up(nbx, 64 * 8);
					nby = round_up(nby, 64 * 8);
					break;
				case 2:	/* HTILE_WIDTH = 4 & HTILE_HEIGHT = 8*/
				case 1:	/* HTILE_WIDTH = 8 & HTILE_HEIGHT = 4*/
					nbx = round_up(nbx, 64 * 8);
					nby = round_up(nby, 32 * 8);
					break;
				case 0:	/* HTILE_WIDTH = 4 & HTILE_HEIGHT = 4*/
					nbx = round_up(nbx, 32 * 8);
					nby = round_up(nby, 32 * 8);
					break;
				default:
					return -EINVAL;
				}
				break;
			case 4:
				switch (tmp) {
				case 3:	/* HTILE_WIDTH = 8 & HTILE_HEIGHT = 8*/
					nbx = round_up(nbx, 64 * 8);
					nby = round_up(nby, 32 * 8);
					break;
				case 2:	/* HTILE_WIDTH = 4 & HTILE_HEIGHT = 8*/
				case 1:	/* HTILE_WIDTH = 8 & HTILE_HEIGHT = 4*/
					nbx = round_up(nbx, 32 * 8);
					nby = round_up(nby, 32 * 8);
					break;
				case 0:	/* HTILE_WIDTH = 4 & HTILE_HEIGHT = 4*/
					nbx = round_up(nbx, 32 * 8);
					nby = round_up(nby, 16 * 8);
					break;
				default:
					return -EINVAL;
				}
				break;
			case 2:
				switch (tmp) {
				case 3:	/* HTILE_WIDTH = 8 & HTILE_HEIGHT = 8*/
					nbx = round_up(nbx, 32 * 8);
					nby = round_up(nby, 32 * 8);
					break;
				case 2:	/* HTILE_WIDTH = 4 & HTILE_HEIGHT = 8*/
				case 1:	/* HTILE_WIDTH = 8 & HTILE_HEIGHT = 4*/
					nbx = round_up(nbx, 32 * 8);
					nby = round_up(nby, 16 * 8);
					break;
				case 0:	/* HTILE_WIDTH = 4 & HTILE_HEIGHT = 4*/
					nbx = round_up(nbx, 16 * 8);
					nby = round_up(nby, 16 * 8);
					break;
				default:
					return -EINVAL;
				}
				break;
			case 1:
				switch (tmp) {
				case 3:	/* HTILE_WIDTH = 8 & HTILE_HEIGHT = 8*/
					nbx = round_up(nbx, 32 * 8);
					nby = round_up(nby, 16 * 8);
					break;
				case 2:	/* HTILE_WIDTH = 4 & HTILE_HEIGHT = 8*/
				case 1:	/* HTILE_WIDTH = 8 & HTILE_HEIGHT = 4*/
					nbx = round_up(nbx, 16 * 8);
					nby = round_up(nby, 16 * 8);
					break;
				case 0:	/* HTILE_WIDTH = 4 & HTILE_HEIGHT = 4*/
					nbx = round_up(nbx, 16 * 8);
					nby = round_up(nby, 8 * 8);
					break;
				default:
					return -EINVAL;
				}
				break;
			default:
				dev_warn(p->dev, "%s:%d invalid num pipes %d\n",
					 __func__, __LINE__, track->npipes);
				return -EINVAL;
			}
		}
		/* compute number of htile */
		nbx = G_028D24_HTILE_WIDTH(track->htile_surface) ? nbx / 8 : nbx / 4;
		nby = G_028D24_HTILE_HEIGHT(track->htile_surface) ? nby / 8 : nby / 4;
		size = nbx * nby * 4;
		size += track->htile_offset;

		if (size > radeon_bo_size(track->htile_bo)) {
			dev_warn(p->dev, "%s:%d htile surface too small %ld for %ld (%d %d)\n",
				 __func__, __LINE__, radeon_bo_size(track->htile_bo),
				 size, nbx, nby);
			return -EINVAL;
		}
	}

	track->db_dirty = false;
	return 0;
}

static int r600_cs_track_check(struct radeon_cs_parser *p)
{
	struct r600_cs_track *track = p->track;
	u32 tmp;
	int r, i;

	/* on legacy kernel we don't perform advanced check */
	if (p->rdev == NULL)
		return 0;

	/* check streamout */
	if (track->streamout_dirty && track->vgt_strmout_en) {
		for (i = 0; i < 4; i++) {
			if (track->vgt_strmout_buffer_en & (1 << i)) {
				if (track->vgt_strmout_bo[i]) {
					u64 offset = (u64)track->vgt_strmout_bo_offset[i] +
						(u64)track->vgt_strmout_size[i];
					if (offset > radeon_bo_size(track->vgt_strmout_bo[i])) {
						DRM_ERROR("streamout %d bo too small: 0x%llx, 0x%lx\n",
							  i, offset,
							  radeon_bo_size(track->vgt_strmout_bo[i]));
						return -EINVAL;
					}
				} else {
					dev_warn(p->dev, "No buffer for streamout %d\n", i);
					return -EINVAL;
				}
			}
		}
		track->streamout_dirty = false;
	}

	if (track->sx_misc_kill_all_prims)
		return 0;

	/* check that we have a cb for each enabled target, we don't check
	 * shader_mask because it seems mesa isn't always setting it :(
	 */
	if (track->cb_dirty) {
		tmp = track->cb_target_mask;

		/* We must check both colorbuffers for RESOLVE. */
		if (track->is_resolve) {
			tmp |= 0xff;
		}

		for (i = 0; i < 8; i++) {
			if ((tmp >> (i * 4)) & 0xF) {
				/* at least one component is enabled */
				if (track->cb_color_bo[i] == NULL) {
					dev_warn(p->dev, "%s:%d mask 0x%08X | 0x%08X no cb for %d\n",
						__func__, __LINE__, track->cb_target_mask, track->cb_shader_mask, i);
					return -EINVAL;
				}
				/* perform rewrite of CB_COLOR[0-7]_SIZE */
				r = r600_cs_track_validate_cb(p, i);
				if (r)
					return r;
			}
		}
		track->cb_dirty = false;
	}

	/* Check depth buffer */
	if (track->db_dirty &&
	    G_028010_FORMAT(track->db_depth_info) != V_028010_DEPTH_INVALID &&
	    (G_028800_STENCIL_ENABLE(track->db_depth_control) ||
	     G_028800_Z_ENABLE(track->db_depth_control))) {
		r = r600_cs_track_validate_db(p);
		if (r)
			return r;
	}

	return 0;
}

/**
 * r600_cs_packet_parse() - parse cp packet and point ib index to next packet
 * @parser:	parser structure holding parsing context.
 * @pkt:	where to store packet informations
 *
 * Assume that chunk_ib_index is properly set. Will return -EINVAL
 * if packet is bigger than remaining ib size. or if packets is unknown.
 **/
int r600_cs_packet_parse(struct radeon_cs_parser *p,
			struct radeon_cs_packet *pkt,
			unsigned idx)
{
	struct radeon_cs_chunk *ib_chunk = &p->chunks[p->chunk_ib_idx];
	uint32_t header;

	if (idx >= ib_chunk->length_dw) {
		DRM_ERROR("Can not parse packet at %d after CS end %d !\n",
			  idx, ib_chunk->length_dw);
		return -EINVAL;
	}
	header = radeon_get_ib_value(p, idx);
	pkt->idx = idx;
	pkt->type = CP_PACKET_GET_TYPE(header);
	pkt->count = CP_PACKET_GET_COUNT(header);
	pkt->one_reg_wr = 0;
	switch (pkt->type) {
	case PACKET_TYPE0:
		pkt->reg = CP_PACKET0_GET_REG(header);
		break;
	case PACKET_TYPE3:
		pkt->opcode = CP_PACKET3_GET_OPCODE(header);
		break;
	case PACKET_TYPE2:
		pkt->count = -1;
		break;
	default:
		DRM_ERROR("Unknown packet type %d at %d !\n", pkt->type, idx);
		return -EINVAL;
	}
	if ((pkt->count + 1 + pkt->idx) >= ib_chunk->length_dw) {
		DRM_ERROR("Packet (%d:%d:%d) end after CS buffer (%d) !\n",
			  pkt->idx, pkt->type, pkt->count, ib_chunk->length_dw);
		return -EINVAL;
	}
	return 0;
}

/**
 * r600_cs_packet_next_reloc_mm() - parse next packet which should be reloc packet3
 * @parser:		parser structure holding parsing context.
 * @data:		pointer to relocation data
 * @offset_start:	starting offset
 * @offset_mask:	offset mask (to align start offset on)
 * @reloc:		reloc informations
 *
 * Check next packet is relocation packet3, do bo validation and compute
 * GPU offset using the provided start.
 **/
static int r600_cs_packet_next_reloc_mm(struct radeon_cs_parser *p,
					struct radeon_cs_reloc **cs_reloc)
{
	struct radeon_cs_chunk *relocs_chunk;
	struct radeon_cs_packet p3reloc;
	unsigned idx;
	int r;

	if (p->chunk_relocs_idx == -1) {
		DRM_ERROR("No relocation chunk !\n");
		return -EINVAL;
	}
	*cs_reloc = NULL;
	relocs_chunk = &p->chunks[p->chunk_relocs_idx];
	r = r600_cs_packet_parse(p, &p3reloc, p->idx);
	if (r) {
		return r;
	}
	p->idx += p3reloc.count + 2;
	if (p3reloc.type != PACKET_TYPE3 || p3reloc.opcode != PACKET3_NOP) {
		DRM_ERROR("No packet3 for relocation for packet at %d.\n",
			  p3reloc.idx);
		return -EINVAL;
	}
	idx = radeon_get_ib_value(p, p3reloc.idx + 1);
	if (idx >= relocs_chunk->length_dw) {
		DRM_ERROR("Relocs at %d after relocations chunk end %d !\n",
			  idx, relocs_chunk->length_dw);
		return -EINVAL;
	}
	/* FIXME: we assume reloc size is 4 dwords */
	*cs_reloc = p->relocs_ptr[(idx / 4)];
	return 0;
}

/**
 * r600_cs_packet_next_reloc_nomm() - parse next packet which should be reloc packet3
 * @parser:		parser structure holding parsing context.
 * @data:		pointer to relocation data
 * @offset_start:	starting offset
 * @offset_mask:	offset mask (to align start offset on)
 * @reloc:		reloc informations
 *
 * Check next packet is relocation packet3, do bo validation and compute
 * GPU offset using the provided start.
 **/
static int r600_cs_packet_next_reloc_nomm(struct radeon_cs_parser *p,
					struct radeon_cs_reloc **cs_reloc)
{
	struct radeon_cs_chunk *relocs_chunk;
	struct radeon_cs_packet p3reloc;
	unsigned idx;
	int r;

	if (p->chunk_relocs_idx == -1) {
		DRM_ERROR("No relocation chunk !\n");
		return -EINVAL;
	}
	*cs_reloc = NULL;
	relocs_chunk = &p->chunks[p->chunk_relocs_idx];
	r = r600_cs_packet_parse(p, &p3reloc, p->idx);
	if (r) {
		return r;
	}
	p->idx += p3reloc.count + 2;
	if (p3reloc.type != PACKET_TYPE3 || p3reloc.opcode != PACKET3_NOP) {
		DRM_ERROR("No packet3 for relocation for packet at %d.\n",
			  p3reloc.idx);
		return -EINVAL;
	}
	idx = radeon_get_ib_value(p, p3reloc.idx + 1);
	if (idx >= relocs_chunk->length_dw) {
		DRM_ERROR("Relocs at %d after relocations chunk end %d !\n",
			  idx, relocs_chunk->length_dw);
		return -EINVAL;
	}
	*cs_reloc = p->relocs;
	(*cs_reloc)->lobj.gpu_offset = (u64)relocs_chunk->kdata[idx + 3] << 32;
	(*cs_reloc)->lobj.gpu_offset |= relocs_chunk->kdata[idx + 0];
	return 0;
}

/**
 * r600_cs_packet_next_is_pkt3_nop() - test if next packet is packet3 nop for reloc
 * @parser:		parser structure holding parsing context.
 *
 * Check next packet is relocation packet3, do bo validation and compute
 * GPU offset using the provided start.
 **/
static int r600_cs_packet_next_is_pkt3_nop(struct radeon_cs_parser *p)
{
	struct radeon_cs_packet p3reloc;
	int r;

	r = r600_cs_packet_parse(p, &p3reloc, p->idx);
	if (r) {
		return 0;
	}
	if (p3reloc.type != PACKET_TYPE3 || p3reloc.opcode != PACKET3_NOP) {
		return 0;
	}
	return 1;
}

/**
 * r600_cs_packet_next_vline() - parse userspace VLINE packet
 * @parser:		parser structure holding parsing context.
 *
 * Userspace sends a special sequence for VLINE waits.
 * PACKET0 - VLINE_START_END + value
 * PACKET3 - WAIT_REG_MEM poll vline status reg
 * RELOC (P3) - crtc_id in reloc.
 *
 * This function parses this and relocates the VLINE START END
 * and WAIT_REG_MEM packets to the correct crtc.
 * It also detects a switched off crtc and nulls out the
 * wait in that case.
 */
static int r600_cs_packet_parse_vline(struct radeon_cs_parser *p)
{
	struct drm_mode_object *obj;
	struct drm_crtc *crtc;
	struct radeon_crtc *radeon_crtc;
	struct radeon_cs_packet p3reloc, wait_reg_mem;
	int crtc_id;
	int r;
	uint32_t header, h_idx, reg, wait_reg_mem_info;
	volatile uint32_t *ib;

	ib = p->ib.ptr;

	/* parse the WAIT_REG_MEM */
	r = r600_cs_packet_parse(p, &wait_reg_mem, p->idx);
	if (r)
		return r;

	/* check its a WAIT_REG_MEM */
	if (wait_reg_mem.type != PACKET_TYPE3 ||
	    wait_reg_mem.opcode != PACKET3_WAIT_REG_MEM) {
		DRM_ERROR("vline wait missing WAIT_REG_MEM segment\n");
		return -EINVAL;
	}

	wait_reg_mem_info = radeon_get_ib_value(p, wait_reg_mem.idx + 1);
	/* bit 4 is reg (0) or mem (1) */
	if (wait_reg_mem_info & 0x10) {
		DRM_ERROR("vline WAIT_REG_MEM waiting on MEM rather than REG\n");
		return -EINVAL;
	}
	/* waiting for value to be equal */
	if ((wait_reg_mem_info & 0x7) != 0x3) {
		DRM_ERROR("vline WAIT_REG_MEM function not equal\n");
		return -EINVAL;
	}
	if ((radeon_get_ib_value(p, wait_reg_mem.idx + 2) << 2) != AVIVO_D1MODE_VLINE_STATUS) {
		DRM_ERROR("vline WAIT_REG_MEM bad reg\n");
		return -EINVAL;
	}

	if (radeon_get_ib_value(p, wait_reg_mem.idx + 5) != AVIVO_D1MODE_VLINE_STAT) {
		DRM_ERROR("vline WAIT_REG_MEM bad bit mask\n");
		return -EINVAL;
	}

	/* jump over the NOP */
	r = r600_cs_packet_parse(p, &p3reloc, p->idx + wait_reg_mem.count + 2);
	if (r)
		return r;

	h_idx = p->idx - 2;
	p->idx += wait_reg_mem.count + 2;
	p->idx += p3reloc.count + 2;

	header = radeon_get_ib_value(p, h_idx);
	crtc_id = radeon_get_ib_value(p, h_idx + 2 + 7 + 1);
	reg = CP_PACKET0_GET_REG(header);

	obj = drm_mode_object_find(p->rdev->ddev, crtc_id, DRM_MODE_OBJECT_CRTC);
	if (!obj) {
		DRM_ERROR("cannot find crtc %d\n", crtc_id);
		return -EINVAL;
	}
	crtc = obj_to_crtc(obj);
	radeon_crtc = to_radeon_crtc(crtc);
	crtc_id = radeon_crtc->crtc_id;

	if (!crtc->enabled) {
		/* if the CRTC isn't enabled - we need to nop out the WAIT_REG_MEM */
		ib[h_idx + 2] = PACKET2(0);
		ib[h_idx + 3] = PACKET2(0);
		ib[h_idx + 4] = PACKET2(0);
		ib[h_idx + 5] = PACKET2(0);
		ib[h_idx + 6] = PACKET2(0);
		ib[h_idx + 7] = PACKET2(0);
		ib[h_idx + 8] = PACKET2(0);
	} else if (crtc_id == 1) {
		switch (reg) {
		case AVIVO_D1MODE_VLINE_START_END:
			header &= ~R600_CP_PACKET0_REG_MASK;
			header |= AVIVO_D2MODE_VLINE_START_END >> 2;
			break;
		default:
			DRM_ERROR("unknown crtc reloc\n");
			return -EINVAL;
		}
		ib[h_idx] = header;
		ib[h_idx + 4] = AVIVO_D2MODE_VLINE_STATUS >> 2;
	}

	return 0;
}

static int r600_packet0_check(struct radeon_cs_parser *p,
				struct radeon_cs_packet *pkt,
				unsigned idx, unsigned reg)
{
	int r;

	switch (reg) {
	case AVIVO_D1MODE_VLINE_START_END:
		r = r600_cs_packet_parse_vline(p);
		if (r) {
			DRM_ERROR("No reloc for ib[%d]=0x%04X\n",
					idx, reg);
			return r;
		}
		break;
	default:
		printk(KERN_ERR "Forbidden register 0x%04X in cs at %d\n",
		       reg, idx);
		return -EINVAL;
	}
	return 0;
}

static int r600_cs_parse_packet0(struct radeon_cs_parser *p,
				struct radeon_cs_packet *pkt)
{
	unsigned reg, i;
	unsigned idx;
	int r;

	idx = pkt->idx + 1;
	reg = pkt->reg;
	for (i = 0; i <= pkt->count; i++, idx++, reg += 4) {
		r = r600_packet0_check(p, pkt, idx, reg);
		if (r) {
			return r;
		}
	}
	return 0;
}

/**
 * r600_cs_check_reg() - check if register is authorized or not
 * @parser: parser structure holding parsing context
 * @reg: register we are testing
 * @idx: index into the cs buffer
 *
 * This function will test against r600_reg_safe_bm and return 0
 * if register is safe. If register is not flag as safe this function
 * will test it against a list of register needind special handling.
 */
static int r600_cs_check_reg(struct radeon_cs_parser *p, u32 reg, u32 idx)
{
	struct r600_cs_track *track = (struct r600_cs_track *)p->track;
	struct radeon_cs_reloc *reloc;
	u32 m, i, tmp, *ib;
	int r;

	i = (reg >> 7);
	if (i >= ARRAY_SIZE(r600_reg_safe_bm)) {
		dev_warn(p->dev, "forbidden register 0x%08x at %d\n", reg, idx);
		return -EINVAL;
	}
	m = 1 << ((reg >> 2) & 31);
	if (!(r600_reg_safe_bm[i] & m))
		return 0;
	ib = p->ib.ptr;
	switch (reg) {
	/* force following reg to 0 in an attempt to disable out buffer
	 * which will need us to better understand how it works to perform
	 * security check on it (Jerome)
	 */
	case R_0288A8_SQ_ESGS_RING_ITEMSIZE:
	case R_008C44_SQ_ESGS_RING_SIZE:
	case R_0288B0_SQ_ESTMP_RING_ITEMSIZE:
	case R_008C54_SQ_ESTMP_RING_SIZE:
	case R_0288C0_SQ_FBUF_RING_ITEMSIZE:
	case R_008C74_SQ_FBUF_RING_SIZE:
	case R_0288B4_SQ_GSTMP_RING_ITEMSIZE:
	case R_008C5C_SQ_GSTMP_RING_SIZE:
	case R_0288AC_SQ_GSVS_RING_ITEMSIZE:
	case R_008C4C_SQ_GSVS_RING_SIZE:
	case R_0288BC_SQ_PSTMP_RING_ITEMSIZE:
	case R_008C6C_SQ_PSTMP_RING_SIZE:
	case R_0288C4_SQ_REDUC_RING_ITEMSIZE:
	case R_008C7C_SQ_REDUC_RING_SIZE:
	case R_0288B8_SQ_VSTMP_RING_ITEMSIZE:
	case R_008C64_SQ_VSTMP_RING_SIZE:
	case R_0288C8_SQ_GS_VERT_ITEMSIZE:
		/* get value to populate the IB don't remove */
		tmp =radeon_get_ib_value(p, idx);
		ib[idx] = 0;
		break;
	case SQ_CONFIG:
		track->sq_config = radeon_get_ib_value(p, idx);
		break;
	case R_028800_DB_DEPTH_CONTROL:
		track->db_depth_control = radeon_get_ib_value(p, idx);
		track->db_dirty = true;
		break;
	case R_028010_DB_DEPTH_INFO:
		if (!(p->cs_flags & RADEON_CS_KEEP_TILING_FLAGS) &&
		    r600_cs_packet_next_is_pkt3_nop(p)) {
			r = r600_cs_packet_next_reloc(p, &reloc);
			if (r) {
				dev_warn(p->dev, "bad SET_CONTEXT_REG "
					 "0x%04X\n", reg);
				return -EINVAL;
			}
			track->db_depth_info = radeon_get_ib_value(p, idx);
			ib[idx] &= C_028010_ARRAY_MODE;
			track->db_depth_info &= C_028010_ARRAY_MODE;
			if (reloc->lobj.tiling_flags & RADEON_TILING_MACRO) {
				ib[idx] |= S_028010_ARRAY_MODE(V_028010_ARRAY_2D_TILED_THIN1);
				track->db_depth_info |= S_028010_ARRAY_MODE(V_028010_ARRAY_2D_TILED_THIN1);
			} else {
				ib[idx] |= S_028010_ARRAY_MODE(V_028010_ARRAY_1D_TILED_THIN1);
				track->db_depth_info |= S_028010_ARRAY_MODE(V_028010_ARRAY_1D_TILED_THIN1);
			}
		} else {
			track->db_depth_info = radeon_get_ib_value(p, idx);
		}
		track->db_dirty = true;
		break;
	case R_028004_DB_DEPTH_VIEW:
		track->db_depth_view = radeon_get_ib_value(p, idx);
		track->db_dirty = true;
		break;
	case R_028000_DB_DEPTH_SIZE:
		track->db_depth_size = radeon_get_ib_value(p, idx);
		track->db_depth_size_idx = idx;
		track->db_dirty = true;
		break;
	case R_028AB0_VGT_STRMOUT_EN:
		track->vgt_strmout_en = radeon_get_ib_value(p, idx);
		track->streamout_dirty = true;
		break;
	case R_028B20_VGT_STRMOUT_BUFFER_EN:
		track->vgt_strmout_buffer_en = radeon_get_ib_value(p, idx);
		track->streamout_dirty = true;
		break;
	case VGT_STRMOUT_BUFFER_BASE_0:
	case VGT_STRMOUT_BUFFER_BASE_1:
	case VGT_STRMOUT_BUFFER_BASE_2:
	case VGT_STRMOUT_BUFFER_BASE_3:
		r = r600_cs_packet_next_reloc(p, &reloc);
		if (r) {
			dev_warn(p->dev, "bad SET_CONTEXT_REG "
					"0x%04X\n", reg);
			return -EINVAL;
		}
		tmp = (reg - VGT_STRMOUT_BUFFER_BASE_0) / 16;
		track->vgt_strmout_bo_offset[tmp] = radeon_get_ib_value(p, idx) << 8;
		ib[idx] += (u32)((reloc->lobj.gpu_offset >> 8) & 0xffffffff);
		track->vgt_strmout_bo[tmp] = reloc->robj;
		track->vgt_strmout_bo_mc[tmp] = reloc->lobj.gpu_offset;
		track->streamout_dirty = true;
		break;
	case VGT_STRMOUT_BUFFER_SIZE_0:
	case VGT_STRMOUT_BUFFER_SIZE_1:
	case VGT_STRMOUT_BUFFER_SIZE_2:
	case VGT_STRMOUT_BUFFER_SIZE_3:
		tmp = (reg - VGT_STRMOUT_BUFFER_SIZE_0) / 16;
		/* size in register is DWs, convert to bytes */
		track->vgt_strmout_size[tmp] = radeon_get_ib_value(p, idx) * 4;
		track->streamout_dirty = true;
		break;
	case CP_COHER_BASE:
		r = r600_cs_packet_next_reloc(p, &reloc);
		if (r) {
			dev_warn(p->dev, "missing reloc for CP_COHER_BASE "
					"0x%04X\n", reg);
			return -EINVAL;
		}
		ib[idx] += (u32)((reloc->lobj.gpu_offset >> 8) & 0xffffffff);
		break;
	case R_028238_CB_TARGET_MASK:
		track->cb_target_mask = radeon_get_ib_value(p, idx);
		track->cb_dirty = true;
		break;
	case R_02823C_CB_SHADER_MASK:
		track->cb_shader_mask = radeon_get_ib_value(p, idx);
		break;
	case R_028C04_PA_SC_AA_CONFIG:
		tmp = G_028C04_MSAA_NUM_SAMPLES(radeon_get_ib_value(p, idx));
		track->log_nsamples = tmp;
		track->nsamples = 1 << tmp;
		track->cb_dirty = true;
		break;
	case R_028808_CB_COLOR_CONTROL:
		tmp = G_028808_SPECIAL_OP(radeon_get_ib_value(p, idx));
		track->is_resolve = tmp == V_028808_SPECIAL_RESOLVE_BOX;
		track->cb_dirty = true;
		break;
	case R_0280A0_CB_COLOR0_INFO:
	case R_0280A4_CB_COLOR1_INFO:
	case R_0280A8_CB_COLOR2_INFO:
	case R_0280AC_CB_COLOR3_INFO:
	case R_0280B0_CB_COLOR4_INFO:
	case R_0280B4_CB_COLOR5_INFO:
	case R_0280B8_CB_COLOR6_INFO:
	case R_0280BC_CB_COLOR7_INFO:
		if (!(p->cs_flags & RADEON_CS_KEEP_TILING_FLAGS) &&
		     r600_cs_packet_next_is_pkt3_nop(p)) {
			r = r600_cs_packet_next_reloc(p, &reloc);
			if (r) {
				dev_err(p->dev, "bad SET_CONTEXT_REG 0x%04X\n", reg);
				return -EINVAL;
			}
			tmp = (reg - R_0280A0_CB_COLOR0_INFO) / 4;
			track->cb_color_info[tmp] = radeon_get_ib_value(p, idx);
			if (reloc->lobj.tiling_flags & RADEON_TILING_MACRO) {
				ib[idx] |= S_0280A0_ARRAY_MODE(V_0280A0_ARRAY_2D_TILED_THIN1);
				track->cb_color_info[tmp] |= S_0280A0_ARRAY_MODE(V_0280A0_ARRAY_2D_TILED_THIN1);
			} else if (reloc->lobj.tiling_flags & RADEON_TILING_MICRO) {
				ib[idx] |= S_0280A0_ARRAY_MODE(V_0280A0_ARRAY_1D_TILED_THIN1);
				track->cb_color_info[tmp] |= S_0280A0_ARRAY_MODE(V_0280A0_ARRAY_1D_TILED_THIN1);
			}
		} else {
			tmp = (reg - R_0280A0_CB_COLOR0_INFO) / 4;
			track->cb_color_info[tmp] = radeon_get_ib_value(p, idx);
		}
		track->cb_dirty = true;
		break;
	case R_028080_CB_COLOR0_VIEW:
	case R_028084_CB_COLOR1_VIEW:
	case R_028088_CB_COLOR2_VIEW:
	case R_02808C_CB_COLOR3_VIEW:
	case R_028090_CB_COLOR4_VIEW:
	case R_028094_CB_COLOR5_VIEW:
	case R_028098_CB_COLOR6_VIEW:
	case R_02809C_CB_COLOR7_VIEW:
		tmp = (reg - R_028080_CB_COLOR0_VIEW) / 4;
		track->cb_color_view[tmp] = radeon_get_ib_value(p, idx);
		track->cb_dirty = true;
		break;
	case R_028060_CB_COLOR0_SIZE:
	case R_028064_CB_COLOR1_SIZE:
	case R_028068_CB_COLOR2_SIZE:
	case R_02806C_CB_COLOR3_SIZE:
	case R_028070_CB_COLOR4_SIZE:
	case R_028074_CB_COLOR5_SIZE:
	case R_028078_CB_COLOR6_SIZE:
	case R_02807C_CB_COLOR7_SIZE:
		tmp = (reg - R_028060_CB_COLOR0_SIZE) / 4;
		track->cb_color_size[tmp] = radeon_get_ib_value(p, idx);
		track->cb_color_size_idx[tmp] = idx;
		track->cb_dirty = true;
		break;
		/* This register were added late, there is userspace
		 * which does provide relocation for those but set
		 * 0 offset. In order to avoid breaking old userspace
		 * we detect this and set address to point to last
		 * CB_COLOR0_BASE, note that if userspace doesn't set
		 * CB_COLOR0_BASE before this register we will report
		 * error. Old userspace always set CB_COLOR0_BASE
		 * before any of this.
		 */
	case R_0280E0_CB_COLOR0_FRAG:
	case R_0280E4_CB_COLOR1_FRAG:
	case R_0280E8_CB_COLOR2_FRAG:
	case R_0280EC_CB_COLOR3_FRAG:
	case R_0280F0_CB_COLOR4_FRAG:
	case R_0280F4_CB_COLOR5_FRAG:
	case R_0280F8_CB_COLOR6_FRAG:
	case R_0280FC_CB_COLOR7_FRAG:
		tmp = (reg - R_0280E0_CB_COLOR0_FRAG) / 4;
		if (!r600_cs_packet_next_is_pkt3_nop(p)) {
			if (!track->cb_color_base_last[tmp]) {
				dev_err(p->dev, "Broken old userspace ? no cb_color0_base supplied before trying to write 0x%08X\n", reg);
				return -EINVAL;
			}
			track->cb_color_frag_bo[tmp] = track->cb_color_bo[tmp];
			track->cb_color_frag_offset[tmp] = track->cb_color_bo_offset[tmp];
			ib[idx] = track->cb_color_base_last[tmp];
		} else {
			r = r600_cs_packet_next_reloc(p, &reloc);
			if (r) {
				dev_err(p->dev, "bad SET_CONTEXT_REG 0x%04X\n", reg);
				return -EINVAL;
			}
			track->cb_color_frag_bo[tmp] = reloc->robj;
			track->cb_color_frag_offset[tmp] = (u64)ib[idx] << 8;
			ib[idx] += (u32)((reloc->lobj.gpu_offset >> 8) & 0xffffffff);
		}
		if (G_0280A0_TILE_MODE(track->cb_color_info[tmp])) {
			track->cb_dirty = true;
		}
		break;
	case R_0280C0_CB_COLOR0_TILE:
	case R_0280C4_CB_COLOR1_TILE:
	case R_0280C8_CB_COLOR2_TILE:
	case R_0280CC_CB_COLOR3_TILE:
	case R_0280D0_CB_COLOR4_TILE:
	case R_0280D4_CB_COLOR5_TILE:
	case R_0280D8_CB_COLOR6_TILE:
	case R_0280DC_CB_COLOR7_TILE:
		tmp = (reg - R_0280C0_CB_COLOR0_TILE) / 4;
		if (!r600_cs_packet_next_is_pkt3_nop(p)) {
			if (!track->cb_color_base_last[tmp]) {
				dev_err(p->dev, "Broken old userspace ? no cb_color0_base supplied before trying to write 0x%08X\n", reg);
				return -EINVAL;
			}
			track->cb_color_tile_bo[tmp] = track->cb_color_bo[tmp];
			track->cb_color_tile_offset[tmp] = track->cb_color_bo_offset[tmp];
			ib[idx] = track->cb_color_base_last[tmp];
		} else {
			r = r600_cs_packet_next_reloc(p, &reloc);
			if (r) {
				dev_err(p->dev, "bad SET_CONTEXT_REG 0x%04X\n", reg);
				return -EINVAL;
			}
			track->cb_color_tile_bo[tmp] = reloc->robj;
			track->cb_color_tile_offset[tmp] = (u64)ib[idx] << 8;
			ib[idx] += (u32)((reloc->lobj.gpu_offset >> 8) & 0xffffffff);
		}
		if (G_0280A0_TILE_MODE(track->cb_color_info[tmp])) {
			track->cb_dirty = true;
		}
		break;
	case R_028100_CB_COLOR0_MASK:
	case R_028104_CB_COLOR1_MASK:
	case R_028108_CB_COLOR2_MASK:
	case R_02810C_CB_COLOR3_MASK:
	case R_028110_CB_COLOR4_MASK:
	case R_028114_CB_COLOR5_MASK:
	case R_028118_CB_COLOR6_MASK:
	case R_02811C_CB_COLOR7_MASK:
		tmp = (reg - R_028100_CB_COLOR0_MASK) / 4;
<<<<<<< HEAD
		track->cb_color_mask[tmp] = ib[idx];
=======
		track->cb_color_mask[tmp] = radeon_get_ib_value(p, idx);
>>>>>>> ddfb43f3
		if (G_0280A0_TILE_MODE(track->cb_color_info[tmp])) {
			track->cb_dirty = true;
		}
		break;
	case CB_COLOR0_BASE:
	case CB_COLOR1_BASE:
	case CB_COLOR2_BASE:
	case CB_COLOR3_BASE:
	case CB_COLOR4_BASE:
	case CB_COLOR5_BASE:
	case CB_COLOR6_BASE:
	case CB_COLOR7_BASE:
		r = r600_cs_packet_next_reloc(p, &reloc);
		if (r) {
			dev_warn(p->dev, "bad SET_CONTEXT_REG "
					"0x%04X\n", reg);
			return -EINVAL;
		}
		tmp = (reg - CB_COLOR0_BASE) / 4;
		track->cb_color_bo_offset[tmp] = radeon_get_ib_value(p, idx) << 8;
		ib[idx] += (u32)((reloc->lobj.gpu_offset >> 8) & 0xffffffff);
		track->cb_color_base_last[tmp] = ib[idx];
		track->cb_color_bo[tmp] = reloc->robj;
		track->cb_color_bo_mc[tmp] = reloc->lobj.gpu_offset;
		track->cb_dirty = true;
		break;
	case DB_DEPTH_BASE:
		r = r600_cs_packet_next_reloc(p, &reloc);
		if (r) {
			dev_warn(p->dev, "bad SET_CONTEXT_REG "
					"0x%04X\n", reg);
			return -EINVAL;
		}
		track->db_offset = radeon_get_ib_value(p, idx) << 8;
		ib[idx] += (u32)((reloc->lobj.gpu_offset >> 8) & 0xffffffff);
		track->db_bo = reloc->robj;
		track->db_bo_mc = reloc->lobj.gpu_offset;
		track->db_dirty = true;
		break;
	case DB_HTILE_DATA_BASE:
		r = r600_cs_packet_next_reloc(p, &reloc);
		if (r) {
			dev_warn(p->dev, "bad SET_CONTEXT_REG "
					"0x%04X\n", reg);
			return -EINVAL;
		}
		track->htile_offset = radeon_get_ib_value(p, idx) << 8;
		ib[idx] += (u32)((reloc->lobj.gpu_offset >> 8) & 0xffffffff);
		track->htile_bo = reloc->robj;
		track->db_dirty = true;
		break;
	case DB_HTILE_SURFACE:
		track->htile_surface = radeon_get_ib_value(p, idx);
		track->db_dirty = true;
		break;
	case SQ_PGM_START_FS:
	case SQ_PGM_START_ES:
	case SQ_PGM_START_VS:
	case SQ_PGM_START_GS:
	case SQ_PGM_START_PS:
	case SQ_ALU_CONST_CACHE_GS_0:
	case SQ_ALU_CONST_CACHE_GS_1:
	case SQ_ALU_CONST_CACHE_GS_2:
	case SQ_ALU_CONST_CACHE_GS_3:
	case SQ_ALU_CONST_CACHE_GS_4:
	case SQ_ALU_CONST_CACHE_GS_5:
	case SQ_ALU_CONST_CACHE_GS_6:
	case SQ_ALU_CONST_CACHE_GS_7:
	case SQ_ALU_CONST_CACHE_GS_8:
	case SQ_ALU_CONST_CACHE_GS_9:
	case SQ_ALU_CONST_CACHE_GS_10:
	case SQ_ALU_CONST_CACHE_GS_11:
	case SQ_ALU_CONST_CACHE_GS_12:
	case SQ_ALU_CONST_CACHE_GS_13:
	case SQ_ALU_CONST_CACHE_GS_14:
	case SQ_ALU_CONST_CACHE_GS_15:
	case SQ_ALU_CONST_CACHE_PS_0:
	case SQ_ALU_CONST_CACHE_PS_1:
	case SQ_ALU_CONST_CACHE_PS_2:
	case SQ_ALU_CONST_CACHE_PS_3:
	case SQ_ALU_CONST_CACHE_PS_4:
	case SQ_ALU_CONST_CACHE_PS_5:
	case SQ_ALU_CONST_CACHE_PS_6:
	case SQ_ALU_CONST_CACHE_PS_7:
	case SQ_ALU_CONST_CACHE_PS_8:
	case SQ_ALU_CONST_CACHE_PS_9:
	case SQ_ALU_CONST_CACHE_PS_10:
	case SQ_ALU_CONST_CACHE_PS_11:
	case SQ_ALU_CONST_CACHE_PS_12:
	case SQ_ALU_CONST_CACHE_PS_13:
	case SQ_ALU_CONST_CACHE_PS_14:
	case SQ_ALU_CONST_CACHE_PS_15:
	case SQ_ALU_CONST_CACHE_VS_0:
	case SQ_ALU_CONST_CACHE_VS_1:
	case SQ_ALU_CONST_CACHE_VS_2:
	case SQ_ALU_CONST_CACHE_VS_3:
	case SQ_ALU_CONST_CACHE_VS_4:
	case SQ_ALU_CONST_CACHE_VS_5:
	case SQ_ALU_CONST_CACHE_VS_6:
	case SQ_ALU_CONST_CACHE_VS_7:
	case SQ_ALU_CONST_CACHE_VS_8:
	case SQ_ALU_CONST_CACHE_VS_9:
	case SQ_ALU_CONST_CACHE_VS_10:
	case SQ_ALU_CONST_CACHE_VS_11:
	case SQ_ALU_CONST_CACHE_VS_12:
	case SQ_ALU_CONST_CACHE_VS_13:
	case SQ_ALU_CONST_CACHE_VS_14:
	case SQ_ALU_CONST_CACHE_VS_15:
		r = r600_cs_packet_next_reloc(p, &reloc);
		if (r) {
			dev_warn(p->dev, "bad SET_CONTEXT_REG "
					"0x%04X\n", reg);
			return -EINVAL;
		}
		ib[idx] += (u32)((reloc->lobj.gpu_offset >> 8) & 0xffffffff);
		break;
	case SX_MEMORY_EXPORT_BASE:
		r = r600_cs_packet_next_reloc(p, &reloc);
		if (r) {
			dev_warn(p->dev, "bad SET_CONFIG_REG "
					"0x%04X\n", reg);
			return -EINVAL;
		}
		ib[idx] += (u32)((reloc->lobj.gpu_offset >> 8) & 0xffffffff);
		break;
	case SX_MISC:
		track->sx_misc_kill_all_prims = (radeon_get_ib_value(p, idx) & 0x1) != 0;
		break;
	default:
		dev_warn(p->dev, "forbidden register 0x%08x at %d\n", reg, idx);
		return -EINVAL;
	}
	return 0;
}

unsigned r600_mip_minify(unsigned size, unsigned level)
{
	unsigned val;

	val = max(1U, size >> level);
	if (level > 0)
		val = roundup_pow_of_two(val);
	return val;
}

static void r600_texture_size(unsigned nfaces, unsigned blevel, unsigned llevel,
			      unsigned w0, unsigned h0, unsigned d0, unsigned nsamples, unsigned format,
			      unsigned block_align, unsigned height_align, unsigned base_align,
			      unsigned *l0_size, unsigned *mipmap_size)
{
	unsigned offset, i, level;
	unsigned width, height, depth, size;
	unsigned blocksize;
	unsigned nbx, nby;
	unsigned nlevels = llevel - blevel + 1;

	*l0_size = -1;
	blocksize = r600_fmt_get_blocksize(format);

	w0 = r600_mip_minify(w0, 0);
	h0 = r600_mip_minify(h0, 0);
	d0 = r600_mip_minify(d0, 0);
	for(i = 0, offset = 0, level = blevel; i < nlevels; i++, level++) {
		width = r600_mip_minify(w0, i);
		nbx = r600_fmt_get_nblocksx(format, width);

		nbx = round_up(nbx, block_align);

		height = r600_mip_minify(h0, i);
		nby = r600_fmt_get_nblocksy(format, height);
		nby = round_up(nby, height_align);

		depth = r600_mip_minify(d0, i);

		size = nbx * nby * blocksize * nsamples;
		if (nfaces)
			size *= nfaces;
		else
			size *= depth;

		if (i == 0)
			*l0_size = size;

		if (i == 0 || i == 1)
			offset = round_up(offset, base_align);

		offset += size;
	}
	*mipmap_size = offset;
	if (llevel == 0)
		*mipmap_size = *l0_size;
	if (!blevel)
		*mipmap_size -= *l0_size;
}

/**
 * r600_check_texture_resource() - check if register is authorized or not
 * @p: parser structure holding parsing context
 * @idx: index into the cs buffer
 * @texture: texture's bo structure
 * @mipmap: mipmap's bo structure
 *
 * This function will check that the resource has valid field and that
 * the texture and mipmap bo object are big enough to cover this resource.
 */
static int r600_check_texture_resource(struct radeon_cs_parser *p,  u32 idx,
					      struct radeon_bo *texture,
					      struct radeon_bo *mipmap,
					      u64 base_offset,
					      u64 mip_offset,
					      u32 tiling_flags)
{
	struct r600_cs_track *track = p->track;
	u32 dim, nfaces, llevel, blevel, w0, h0, d0;
	u32 word0, word1, l0_size, mipmap_size, word2, word3, word4, word5;
	u32 height_align, pitch, pitch_align, depth_align;
	u32 barray, larray;
	u64 base_align;
	struct array_mode_checker array_check;
	u32 format;
	bool is_array;

	/* on legacy kernel we don't perform advanced check */
	if (p->rdev == NULL)
		return 0;

	/* convert to bytes */
	base_offset <<= 8;
	mip_offset <<= 8;

	word0 = radeon_get_ib_value(p, idx + 0);
	if (!(p->cs_flags & RADEON_CS_KEEP_TILING_FLAGS)) {
		if (tiling_flags & RADEON_TILING_MACRO)
			word0 |= S_038000_TILE_MODE(V_038000_ARRAY_2D_TILED_THIN1);
		else if (tiling_flags & RADEON_TILING_MICRO)
			word0 |= S_038000_TILE_MODE(V_038000_ARRAY_1D_TILED_THIN1);
	}
	word1 = radeon_get_ib_value(p, idx + 1);
	word2 = radeon_get_ib_value(p, idx + 2) << 8;
	word3 = radeon_get_ib_value(p, idx + 3) << 8;
	word4 = radeon_get_ib_value(p, idx + 4);
	word5 = radeon_get_ib_value(p, idx + 5);
	dim = G_038000_DIM(word0);
	w0 = G_038000_TEX_WIDTH(word0) + 1;
	pitch = (G_038000_PITCH(word0) + 1) * 8;
	h0 = G_038004_TEX_HEIGHT(word1) + 1;
	d0 = G_038004_TEX_DEPTH(word1);
	format = G_038004_DATA_FORMAT(word1);
	blevel = G_038010_BASE_LEVEL(word4);
	llevel = G_038014_LAST_LEVEL(word5);
	/* pitch in texels */
	array_check.array_mode = G_038000_TILE_MODE(word0);
	array_check.group_size = track->group_size;
	array_check.nbanks = track->nbanks;
	array_check.npipes = track->npipes;
	array_check.nsamples = 1;
	array_check.blocksize = r600_fmt_get_blocksize(format);
	nfaces = 1;
	is_array = false;
	switch (dim) {
	case V_038000_SQ_TEX_DIM_1D:
	case V_038000_SQ_TEX_DIM_2D:
	case V_038000_SQ_TEX_DIM_3D:
		break;
	case V_038000_SQ_TEX_DIM_CUBEMAP:
		if (p->family >= CHIP_RV770)
			nfaces = 8;
		else
			nfaces = 6;
		break;
	case V_038000_SQ_TEX_DIM_1D_ARRAY:
	case V_038000_SQ_TEX_DIM_2D_ARRAY:
		is_array = true;
		break;
	case V_038000_SQ_TEX_DIM_2D_ARRAY_MSAA:
		is_array = true;
		/* fall through */
	case V_038000_SQ_TEX_DIM_2D_MSAA:
		array_check.nsamples = 1 << llevel;
		llevel = 0;
		break;
	default:
		dev_warn(p->dev, "this kernel doesn't support %d texture dim\n", G_038000_DIM(word0));
		return -EINVAL;
	}
	if (!r600_fmt_is_valid_texture(format, p->family)) {
		dev_warn(p->dev, "%s:%d texture invalid format %d\n",
			 __func__, __LINE__, format);
		return -EINVAL;
	}

	if (r600_get_array_mode_alignment(&array_check,
					  &pitch_align, &height_align, &depth_align, &base_align)) {
		dev_warn(p->dev, "%s:%d tex array mode (%d) invalid\n",
			 __func__, __LINE__, G_038000_TILE_MODE(word0));
		return -EINVAL;
	}

	/* XXX check height as well... */

	if (!IS_ALIGNED(pitch, pitch_align)) {
		dev_warn(p->dev, "%s:%d tex pitch (%d, 0x%x, %d) invalid\n",
			 __func__, __LINE__, pitch, pitch_align, G_038000_TILE_MODE(word0));
		return -EINVAL;
	}
	if (!IS_ALIGNED(base_offset, base_align)) {
		dev_warn(p->dev, "%s:%d tex base offset (0x%llx, 0x%llx, %d) invalid\n",
			 __func__, __LINE__, base_offset, base_align, G_038000_TILE_MODE(word0));
		return -EINVAL;
	}
	if (!IS_ALIGNED(mip_offset, base_align)) {
		dev_warn(p->dev, "%s:%d tex mip offset (0x%llx, 0x%llx, %d) invalid\n",
			 __func__, __LINE__, mip_offset, base_align, G_038000_TILE_MODE(word0));
		return -EINVAL;
	}

	if (blevel > llevel) {
		dev_warn(p->dev, "texture blevel %d > llevel %d\n",
			 blevel, llevel);
	}
	if (is_array) {
		barray = G_038014_BASE_ARRAY(word5);
		larray = G_038014_LAST_ARRAY(word5);

		nfaces = larray - barray + 1;
	}
	r600_texture_size(nfaces, blevel, llevel, w0, h0, d0, array_check.nsamples, format,
			  pitch_align, height_align, base_align,
			  &l0_size, &mipmap_size);
	/* using get ib will give us the offset into the texture bo */
	if ((l0_size + word2) > radeon_bo_size(texture)) {
		dev_warn(p->dev, "texture bo too small ((%d %d) (%d %d) %d %d %d -> %d have %ld)\n",
			 w0, h0, pitch_align, height_align,
			 array_check.array_mode, format, word2,
			 l0_size, radeon_bo_size(texture));
		dev_warn(p->dev, "alignments %d %d %d %lld\n", pitch, pitch_align, height_align, base_align);
		return -EINVAL;
	}
	/* using get ib will give us the offset into the mipmap bo */
	if ((mipmap_size + word3) > radeon_bo_size(mipmap)) {
		/*dev_warn(p->dev, "mipmap bo too small (%d %d %d %d %d %d -> %d have %ld)\n",
		  w0, h0, format, blevel, nlevels, word3, mipmap_size, radeon_bo_size(texture));*/
	}
	return 0;
}

static bool r600_is_safe_reg(struct radeon_cs_parser *p, u32 reg, u32 idx)
{
	u32 m, i;

	i = (reg >> 7);
	if (i >= ARRAY_SIZE(r600_reg_safe_bm)) {
		dev_warn(p->dev, "forbidden register 0x%08x at %d\n", reg, idx);
		return false;
	}
	m = 1 << ((reg >> 2) & 31);
	if (!(r600_reg_safe_bm[i] & m))
		return true;
	dev_warn(p->dev, "forbidden register 0x%08x at %d\n", reg, idx);
	return false;
}

static int r600_packet3_check(struct radeon_cs_parser *p,
				struct radeon_cs_packet *pkt)
{
	struct radeon_cs_reloc *reloc;
	struct r600_cs_track *track;
	volatile u32 *ib;
	unsigned idx;
	unsigned i;
	unsigned start_reg, end_reg, reg;
	int r;
	u32 idx_value;

	track = (struct r600_cs_track *)p->track;
	ib = p->ib.ptr;
	idx = pkt->idx + 1;
	idx_value = radeon_get_ib_value(p, idx);

	switch (pkt->opcode) {
	case PACKET3_SET_PREDICATION:
	{
		int pred_op;
		int tmp;
		uint64_t offset;

		if (pkt->count != 1) {
			DRM_ERROR("bad SET PREDICATION\n");
			return -EINVAL;
		}

		tmp = radeon_get_ib_value(p, idx + 1);
		pred_op = (tmp >> 16) & 0x7;

		/* for the clear predicate operation */
		if (pred_op == 0)
			return 0;

		if (pred_op > 2) {
			DRM_ERROR("bad SET PREDICATION operation %d\n", pred_op);
			return -EINVAL;
		}

		r = r600_cs_packet_next_reloc(p, &reloc);
		if (r) {
			DRM_ERROR("bad SET PREDICATION\n");
			return -EINVAL;
		}

		offset = reloc->lobj.gpu_offset +
		         (idx_value & 0xfffffff0) +
		         ((u64)(tmp & 0xff) << 32);

		ib[idx + 0] = offset;
		ib[idx + 1] = (tmp & 0xffffff00) | (upper_32_bits(offset) & 0xff);
	}
	break;

	case PACKET3_START_3D_CMDBUF:
		if (p->family >= CHIP_RV770 || pkt->count) {
			DRM_ERROR("bad START_3D\n");
			return -EINVAL;
		}
		break;
	case PACKET3_CONTEXT_CONTROL:
		if (pkt->count != 1) {
			DRM_ERROR("bad CONTEXT_CONTROL\n");
			return -EINVAL;
		}
		break;
	case PACKET3_INDEX_TYPE:
	case PACKET3_NUM_INSTANCES:
		if (pkt->count) {
			DRM_ERROR("bad INDEX_TYPE/NUM_INSTANCES\n");
			return -EINVAL;
		}
		break;
	case PACKET3_DRAW_INDEX:
	{
		uint64_t offset;
		if (pkt->count != 3) {
			DRM_ERROR("bad DRAW_INDEX\n");
			return -EINVAL;
		}
		r = r600_cs_packet_next_reloc(p, &reloc);
		if (r) {
			DRM_ERROR("bad DRAW_INDEX\n");
			return -EINVAL;
		}

		offset = reloc->lobj.gpu_offset +
		         idx_value +
		         ((u64)(radeon_get_ib_value(p, idx+1) & 0xff) << 32);

		ib[idx+0] = offset;
		ib[idx+1] = upper_32_bits(offset) & 0xff;

		r = r600_cs_track_check(p);
		if (r) {
			dev_warn(p->dev, "%s:%d invalid cmd stream\n", __func__, __LINE__);
			return r;
		}
		break;
	}
	case PACKET3_DRAW_INDEX_AUTO:
		if (pkt->count != 1) {
			DRM_ERROR("bad DRAW_INDEX_AUTO\n");
			return -EINVAL;
		}
		r = r600_cs_track_check(p);
		if (r) {
			dev_warn(p->dev, "%s:%d invalid cmd stream %d\n", __func__, __LINE__, idx);
			return r;
		}
		break;
	case PACKET3_DRAW_INDEX_IMMD_BE:
	case PACKET3_DRAW_INDEX_IMMD:
		if (pkt->count < 2) {
			DRM_ERROR("bad DRAW_INDEX_IMMD\n");
			return -EINVAL;
		}
		r = r600_cs_track_check(p);
		if (r) {
			dev_warn(p->dev, "%s:%d invalid cmd stream\n", __func__, __LINE__);
			return r;
		}
		break;
	case PACKET3_WAIT_REG_MEM:
		if (pkt->count != 5) {
			DRM_ERROR("bad WAIT_REG_MEM\n");
			return -EINVAL;
		}
		/* bit 4 is reg (0) or mem (1) */
		if (idx_value & 0x10) {
			uint64_t offset;

			r = r600_cs_packet_next_reloc(p, &reloc);
			if (r) {
				DRM_ERROR("bad WAIT_REG_MEM\n");
				return -EINVAL;
			}

			offset = reloc->lobj.gpu_offset +
			         (radeon_get_ib_value(p, idx+1) & 0xfffffff0) +
			         ((u64)(radeon_get_ib_value(p, idx+2) & 0xff) << 32);

			ib[idx+1] = (ib[idx+1] & 0x3) | (offset & 0xfffffff0);
			ib[idx+2] = upper_32_bits(offset) & 0xff;
		}
		break;
	case PACKET3_SURFACE_SYNC:
		if (pkt->count != 3) {
			DRM_ERROR("bad SURFACE_SYNC\n");
			return -EINVAL;
		}
		/* 0xffffffff/0x0 is flush all cache flag */
		if (radeon_get_ib_value(p, idx + 1) != 0xffffffff ||
		    radeon_get_ib_value(p, idx + 2) != 0) {
			r = r600_cs_packet_next_reloc(p, &reloc);
			if (r) {
				DRM_ERROR("bad SURFACE_SYNC\n");
				return -EINVAL;
			}
			ib[idx+2] += (u32)((reloc->lobj.gpu_offset >> 8) & 0xffffffff);
		}
		break;
	case PACKET3_EVENT_WRITE:
		if (pkt->count != 2 && pkt->count != 0) {
			DRM_ERROR("bad EVENT_WRITE\n");
			return -EINVAL;
		}
		if (pkt->count) {
			uint64_t offset;

			r = r600_cs_packet_next_reloc(p, &reloc);
			if (r) {
				DRM_ERROR("bad EVENT_WRITE\n");
				return -EINVAL;
			}
			offset = reloc->lobj.gpu_offset +
			         (radeon_get_ib_value(p, idx+1) & 0xfffffff8) +
			         ((u64)(radeon_get_ib_value(p, idx+2) & 0xff) << 32);

			ib[idx+1] = offset & 0xfffffff8;
			ib[idx+2] = upper_32_bits(offset) & 0xff;
		}
		break;
	case PACKET3_EVENT_WRITE_EOP:
	{
		uint64_t offset;

		if (pkt->count != 4) {
			DRM_ERROR("bad EVENT_WRITE_EOP\n");
			return -EINVAL;
		}
		r = r600_cs_packet_next_reloc(p, &reloc);
		if (r) {
			DRM_ERROR("bad EVENT_WRITE\n");
			return -EINVAL;
		}

		offset = reloc->lobj.gpu_offset +
		         (radeon_get_ib_value(p, idx+1) & 0xfffffffc) +
		         ((u64)(radeon_get_ib_value(p, idx+2) & 0xff) << 32);

		ib[idx+1] = offset & 0xfffffffc;
		ib[idx+2] = (ib[idx+2] & 0xffffff00) | (upper_32_bits(offset) & 0xff);
		break;
	}
	case PACKET3_SET_CONFIG_REG:
		start_reg = (idx_value << 2) + PACKET3_SET_CONFIG_REG_OFFSET;
		end_reg = 4 * pkt->count + start_reg - 4;
		if ((start_reg < PACKET3_SET_CONFIG_REG_OFFSET) ||
		    (start_reg >= PACKET3_SET_CONFIG_REG_END) ||
		    (end_reg >= PACKET3_SET_CONFIG_REG_END)) {
			DRM_ERROR("bad PACKET3_SET_CONFIG_REG\n");
			return -EINVAL;
		}
		for (i = 0; i < pkt->count; i++) {
			reg = start_reg + (4 * i);
			r = r600_cs_check_reg(p, reg, idx+1+i);
			if (r)
				return r;
		}
		break;
	case PACKET3_SET_CONTEXT_REG:
		start_reg = (idx_value << 2) + PACKET3_SET_CONTEXT_REG_OFFSET;
		end_reg = 4 * pkt->count + start_reg - 4;
		if ((start_reg < PACKET3_SET_CONTEXT_REG_OFFSET) ||
		    (start_reg >= PACKET3_SET_CONTEXT_REG_END) ||
		    (end_reg >= PACKET3_SET_CONTEXT_REG_END)) {
			DRM_ERROR("bad PACKET3_SET_CONTEXT_REG\n");
			return -EINVAL;
		}
		for (i = 0; i < pkt->count; i++) {
			reg = start_reg + (4 * i);
			r = r600_cs_check_reg(p, reg, idx+1+i);
			if (r)
				return r;
		}
		break;
	case PACKET3_SET_RESOURCE:
		if (pkt->count % 7) {
			DRM_ERROR("bad SET_RESOURCE\n");
			return -EINVAL;
		}
		start_reg = (idx_value << 2) + PACKET3_SET_RESOURCE_OFFSET;
		end_reg = 4 * pkt->count + start_reg - 4;
		if ((start_reg < PACKET3_SET_RESOURCE_OFFSET) ||
		    (start_reg >= PACKET3_SET_RESOURCE_END) ||
		    (end_reg >= PACKET3_SET_RESOURCE_END)) {
			DRM_ERROR("bad SET_RESOURCE\n");
			return -EINVAL;
		}
		for (i = 0; i < (pkt->count / 7); i++) {
			struct radeon_bo *texture, *mipmap;
			u32 size, offset, base_offset, mip_offset;

			switch (G__SQ_VTX_CONSTANT_TYPE(radeon_get_ib_value(p, idx+(i*7)+6+1))) {
			case SQ_TEX_VTX_VALID_TEXTURE:
				/* tex base */
				r = r600_cs_packet_next_reloc(p, &reloc);
				if (r) {
					DRM_ERROR("bad SET_RESOURCE\n");
					return -EINVAL;
				}
				base_offset = (u32)((reloc->lobj.gpu_offset >> 8) & 0xffffffff);
				if (!(p->cs_flags & RADEON_CS_KEEP_TILING_FLAGS)) {
					if (reloc->lobj.tiling_flags & RADEON_TILING_MACRO)
						ib[idx+1+(i*7)+0] |= S_038000_TILE_MODE(V_038000_ARRAY_2D_TILED_THIN1);
					else if (reloc->lobj.tiling_flags & RADEON_TILING_MICRO)
						ib[idx+1+(i*7)+0] |= S_038000_TILE_MODE(V_038000_ARRAY_1D_TILED_THIN1);
				}
				texture = reloc->robj;
				/* tex mip base */
				r = r600_cs_packet_next_reloc(p, &reloc);
				if (r) {
					DRM_ERROR("bad SET_RESOURCE\n");
					return -EINVAL;
				}
				mip_offset = (u32)((reloc->lobj.gpu_offset >> 8) & 0xffffffff);
				mipmap = reloc->robj;
				r = r600_check_texture_resource(p,  idx+(i*7)+1,
								texture, mipmap,
								base_offset + radeon_get_ib_value(p, idx+1+(i*7)+2),
								mip_offset + radeon_get_ib_value(p, idx+1+(i*7)+3),
								reloc->lobj.tiling_flags);
				if (r)
					return r;
				ib[idx+1+(i*7)+2] += base_offset;
				ib[idx+1+(i*7)+3] += mip_offset;
				break;
			case SQ_TEX_VTX_VALID_BUFFER:
			{
				uint64_t offset64;
				/* vtx base */
				r = r600_cs_packet_next_reloc(p, &reloc);
				if (r) {
					DRM_ERROR("bad SET_RESOURCE\n");
					return -EINVAL;
				}
				offset = radeon_get_ib_value(p, idx+1+(i*7)+0);
				size = radeon_get_ib_value(p, idx+1+(i*7)+1) + 1;
				if (p->rdev && (size + offset) > radeon_bo_size(reloc->robj)) {
					/* force size to size of the buffer */
					dev_warn(p->dev, "vbo resource seems too big (%d) for the bo (%ld)\n",
						 size + offset, radeon_bo_size(reloc->robj));
					ib[idx+1+(i*7)+1] = radeon_bo_size(reloc->robj) - offset;
				}

				offset64 = reloc->lobj.gpu_offset + offset;
				ib[idx+1+(i*8)+0] = offset64;
				ib[idx+1+(i*8)+2] = (ib[idx+1+(i*8)+2] & 0xffffff00) |
						    (upper_32_bits(offset64) & 0xff);
				break;
			}
			case SQ_TEX_VTX_INVALID_TEXTURE:
			case SQ_TEX_VTX_INVALID_BUFFER:
			default:
				DRM_ERROR("bad SET_RESOURCE\n");
				return -EINVAL;
			}
		}
		break;
	case PACKET3_SET_ALU_CONST:
		if (track->sq_config & DX9_CONSTS) {
			start_reg = (idx_value << 2) + PACKET3_SET_ALU_CONST_OFFSET;
			end_reg = 4 * pkt->count + start_reg - 4;
			if ((start_reg < PACKET3_SET_ALU_CONST_OFFSET) ||
			    (start_reg >= PACKET3_SET_ALU_CONST_END) ||
			    (end_reg >= PACKET3_SET_ALU_CONST_END)) {
				DRM_ERROR("bad SET_ALU_CONST\n");
				return -EINVAL;
			}
		}
		break;
	case PACKET3_SET_BOOL_CONST:
		start_reg = (idx_value << 2) + PACKET3_SET_BOOL_CONST_OFFSET;
		end_reg = 4 * pkt->count + start_reg - 4;
		if ((start_reg < PACKET3_SET_BOOL_CONST_OFFSET) ||
		    (start_reg >= PACKET3_SET_BOOL_CONST_END) ||
		    (end_reg >= PACKET3_SET_BOOL_CONST_END)) {
			DRM_ERROR("bad SET_BOOL_CONST\n");
			return -EINVAL;
		}
		break;
	case PACKET3_SET_LOOP_CONST:
		start_reg = (idx_value << 2) + PACKET3_SET_LOOP_CONST_OFFSET;
		end_reg = 4 * pkt->count + start_reg - 4;
		if ((start_reg < PACKET3_SET_LOOP_CONST_OFFSET) ||
		    (start_reg >= PACKET3_SET_LOOP_CONST_END) ||
		    (end_reg >= PACKET3_SET_LOOP_CONST_END)) {
			DRM_ERROR("bad SET_LOOP_CONST\n");
			return -EINVAL;
		}
		break;
	case PACKET3_SET_CTL_CONST:
		start_reg = (idx_value << 2) + PACKET3_SET_CTL_CONST_OFFSET;
		end_reg = 4 * pkt->count + start_reg - 4;
		if ((start_reg < PACKET3_SET_CTL_CONST_OFFSET) ||
		    (start_reg >= PACKET3_SET_CTL_CONST_END) ||
		    (end_reg >= PACKET3_SET_CTL_CONST_END)) {
			DRM_ERROR("bad SET_CTL_CONST\n");
			return -EINVAL;
		}
		break;
	case PACKET3_SET_SAMPLER:
		if (pkt->count % 3) {
			DRM_ERROR("bad SET_SAMPLER\n");
			return -EINVAL;
		}
		start_reg = (idx_value << 2) + PACKET3_SET_SAMPLER_OFFSET;
		end_reg = 4 * pkt->count + start_reg - 4;
		if ((start_reg < PACKET3_SET_SAMPLER_OFFSET) ||
		    (start_reg >= PACKET3_SET_SAMPLER_END) ||
		    (end_reg >= PACKET3_SET_SAMPLER_END)) {
			DRM_ERROR("bad SET_SAMPLER\n");
			return -EINVAL;
		}
		break;
	case PACKET3_STRMOUT_BASE_UPDATE:
		if (p->family < CHIP_RV770) {
			DRM_ERROR("STRMOUT_BASE_UPDATE only supported on 7xx\n");
			return -EINVAL;
		}
		if (pkt->count != 1) {
			DRM_ERROR("bad STRMOUT_BASE_UPDATE packet count\n");
			return -EINVAL;
		}
		if (idx_value > 3) {
			DRM_ERROR("bad STRMOUT_BASE_UPDATE index\n");
			return -EINVAL;
		}
		{
			u64 offset;

			r = r600_cs_packet_next_reloc(p, &reloc);
			if (r) {
				DRM_ERROR("bad STRMOUT_BASE_UPDATE reloc\n");
				return -EINVAL;
			}

			if (reloc->robj != track->vgt_strmout_bo[idx_value]) {
				DRM_ERROR("bad STRMOUT_BASE_UPDATE, bo does not match\n");
				return -EINVAL;
			}

			offset = radeon_get_ib_value(p, idx+1) << 8;
			if (offset != track->vgt_strmout_bo_offset[idx_value]) {
				DRM_ERROR("bad STRMOUT_BASE_UPDATE, bo offset does not match: 0x%llx, 0x%x\n",
					  offset, track->vgt_strmout_bo_offset[idx_value]);
				return -EINVAL;
			}

			if ((offset + 4) > radeon_bo_size(reloc->robj)) {
				DRM_ERROR("bad STRMOUT_BASE_UPDATE bo too small: 0x%llx, 0x%lx\n",
					  offset + 4, radeon_bo_size(reloc->robj));
				return -EINVAL;
			}
			ib[idx+1] += (u32)((reloc->lobj.gpu_offset >> 8) & 0xffffffff);
		}
		break;
	case PACKET3_SURFACE_BASE_UPDATE:
		if (p->family >= CHIP_RV770 || p->family == CHIP_R600) {
			DRM_ERROR("bad SURFACE_BASE_UPDATE\n");
			return -EINVAL;
		}
		if (pkt->count) {
			DRM_ERROR("bad SURFACE_BASE_UPDATE\n");
			return -EINVAL;
		}
		break;
	case PACKET3_STRMOUT_BUFFER_UPDATE:
		if (pkt->count != 4) {
			DRM_ERROR("bad STRMOUT_BUFFER_UPDATE (invalid count)\n");
			return -EINVAL;
		}
		/* Updating memory at DST_ADDRESS. */
		if (idx_value & 0x1) {
			u64 offset;
			r = r600_cs_packet_next_reloc(p, &reloc);
			if (r) {
				DRM_ERROR("bad STRMOUT_BUFFER_UPDATE (missing dst reloc)\n");
				return -EINVAL;
			}
			offset = radeon_get_ib_value(p, idx+1);
			offset += ((u64)(radeon_get_ib_value(p, idx+2) & 0xff)) << 32;
			if ((offset + 4) > radeon_bo_size(reloc->robj)) {
				DRM_ERROR("bad STRMOUT_BUFFER_UPDATE dst bo too small: 0x%llx, 0x%lx\n",
					  offset + 4, radeon_bo_size(reloc->robj));
				return -EINVAL;
			}
			offset += reloc->lobj.gpu_offset;
			ib[idx+1] = offset;
			ib[idx+2] = upper_32_bits(offset) & 0xff;
		}
		/* Reading data from SRC_ADDRESS. */
		if (((idx_value >> 1) & 0x3) == 2) {
			u64 offset;
			r = r600_cs_packet_next_reloc(p, &reloc);
			if (r) {
				DRM_ERROR("bad STRMOUT_BUFFER_UPDATE (missing src reloc)\n");
				return -EINVAL;
			}
			offset = radeon_get_ib_value(p, idx+3);
			offset += ((u64)(radeon_get_ib_value(p, idx+4) & 0xff)) << 32;
			if ((offset + 4) > radeon_bo_size(reloc->robj)) {
				DRM_ERROR("bad STRMOUT_BUFFER_UPDATE src bo too small: 0x%llx, 0x%lx\n",
					  offset + 4, radeon_bo_size(reloc->robj));
				return -EINVAL;
			}
			offset += reloc->lobj.gpu_offset;
			ib[idx+3] = offset;
			ib[idx+4] = upper_32_bits(offset) & 0xff;
		}
		break;
	case PACKET3_COPY_DW:
		if (pkt->count != 4) {
			DRM_ERROR("bad COPY_DW (invalid count)\n");
			return -EINVAL;
		}
		if (idx_value & 0x1) {
			u64 offset;
			/* SRC is memory. */
			r = r600_cs_packet_next_reloc(p, &reloc);
			if (r) {
				DRM_ERROR("bad COPY_DW (missing src reloc)\n");
				return -EINVAL;
			}
			offset = radeon_get_ib_value(p, idx+1);
			offset += ((u64)(radeon_get_ib_value(p, idx+2) & 0xff)) << 32;
			if ((offset + 4) > radeon_bo_size(reloc->robj)) {
				DRM_ERROR("bad COPY_DW src bo too small: 0x%llx, 0x%lx\n",
					  offset + 4, radeon_bo_size(reloc->robj));
				return -EINVAL;
			}
			offset += reloc->lobj.gpu_offset;
			ib[idx+1] = offset;
			ib[idx+2] = upper_32_bits(offset) & 0xff;
		} else {
			/* SRC is a reg. */
			reg = radeon_get_ib_value(p, idx+1) << 2;
			if (!r600_is_safe_reg(p, reg, idx+1))
				return -EINVAL;
		}
		if (idx_value & 0x2) {
			u64 offset;
			/* DST is memory. */
			r = r600_cs_packet_next_reloc(p, &reloc);
			if (r) {
				DRM_ERROR("bad COPY_DW (missing dst reloc)\n");
				return -EINVAL;
			}
			offset = radeon_get_ib_value(p, idx+3);
			offset += ((u64)(radeon_get_ib_value(p, idx+4) & 0xff)) << 32;
			if ((offset + 4) > radeon_bo_size(reloc->robj)) {
				DRM_ERROR("bad COPY_DW dst bo too small: 0x%llx, 0x%lx\n",
					  offset + 4, radeon_bo_size(reloc->robj));
				return -EINVAL;
			}
			offset += reloc->lobj.gpu_offset;
			ib[idx+3] = offset;
			ib[idx+4] = upper_32_bits(offset) & 0xff;
		} else {
			/* DST is a reg. */
			reg = radeon_get_ib_value(p, idx+3) << 2;
			if (!r600_is_safe_reg(p, reg, idx+3))
				return -EINVAL;
		}
		break;
	case PACKET3_NOP:
		break;
	default:
		DRM_ERROR("Packet3 opcode %x not supported\n", pkt->opcode);
		return -EINVAL;
	}
	return 0;
}

int r600_cs_parse(struct radeon_cs_parser *p)
{
	struct radeon_cs_packet pkt;
	struct r600_cs_track *track;
	int r;

	if (p->track == NULL) {
		/* initialize tracker, we are in kms */
		track = kzalloc(sizeof(*track), GFP_KERNEL);
		if (track == NULL)
			return -ENOMEM;
		r600_cs_track_init(track);
		if (p->rdev->family < CHIP_RV770) {
			track->npipes = p->rdev->config.r600.tiling_npipes;
			track->nbanks = p->rdev->config.r600.tiling_nbanks;
			track->group_size = p->rdev->config.r600.tiling_group_size;
		} else if (p->rdev->family <= CHIP_RV740) {
			track->npipes = p->rdev->config.rv770.tiling_npipes;
			track->nbanks = p->rdev->config.rv770.tiling_nbanks;
			track->group_size = p->rdev->config.rv770.tiling_group_size;
		}
		p->track = track;
	}
	do {
		r = r600_cs_packet_parse(p, &pkt, p->idx);
		if (r) {
			kfree(p->track);
			p->track = NULL;
			return r;
		}
		p->idx += pkt.count + 2;
		switch (pkt.type) {
		case PACKET_TYPE0:
			r = r600_cs_parse_packet0(p, &pkt);
			break;
		case PACKET_TYPE2:
			break;
		case PACKET_TYPE3:
			r = r600_packet3_check(p, &pkt);
			break;
		default:
			DRM_ERROR("Unknown packet type %d !\n", pkt.type);
			kfree(p->track);
			p->track = NULL;
			return -EINVAL;
		}
		if (r) {
			kfree(p->track);
			p->track = NULL;
			return r;
		}
	} while (p->idx < p->chunks[p->chunk_ib_idx].length_dw);
#if 0
	for (r = 0; r < p->ib.length_dw; r++) {
		printk(KERN_INFO "%05d  0x%08X\n", r, p->ib.ptr[r]);
		mdelay(1);
	}
#endif
	kfree(p->track);
	p->track = NULL;
	return 0;
}

static int r600_cs_parser_relocs_legacy(struct radeon_cs_parser *p)
{
	if (p->chunk_relocs_idx == -1) {
		return 0;
	}
	p->relocs = kzalloc(sizeof(struct radeon_cs_reloc), GFP_KERNEL);
	if (p->relocs == NULL) {
		return -ENOMEM;
	}
	return 0;
}

/**
 * cs_parser_fini() - clean parser states
 * @parser:	parser structure holding parsing context.
 * @error:	error number
 *
 * If error is set than unvalidate buffer, otherwise just free memory
 * used by parsing context.
 **/
static void r600_cs_parser_fini(struct radeon_cs_parser *parser, int error)
{
	unsigned i;

	kfree(parser->relocs);
	for (i = 0; i < parser->nchunks; i++) {
		kfree(parser->chunks[i].kdata);
		kfree(parser->chunks[i].kpage[0]);
		kfree(parser->chunks[i].kpage[1]);
	}
	kfree(parser->chunks);
	kfree(parser->chunks_array);
}

int r600_cs_legacy(struct drm_device *dev, void *data, struct drm_file *filp,
			unsigned family, u32 *ib, int *l)
{
	struct radeon_cs_parser parser;
	struct radeon_cs_chunk *ib_chunk;
	struct r600_cs_track *track;
	int r;

	/* initialize tracker */
	track = kzalloc(sizeof(*track), GFP_KERNEL);
	if (track == NULL)
		return -ENOMEM;
	r600_cs_track_init(track);
	r600_cs_legacy_get_tiling_conf(dev, &track->npipes, &track->nbanks, &track->group_size);
	/* initialize parser */
	memset(&parser, 0, sizeof(struct radeon_cs_parser));
	parser.filp = filp;
	parser.dev = &dev->pdev->dev;
	parser.rdev = NULL;
	parser.family = family;
	parser.track = track;
	parser.ib.ptr = ib;
	r = radeon_cs_parser_init(&parser, data);
	if (r) {
		DRM_ERROR("Failed to initialize parser !\n");
		r600_cs_parser_fini(&parser, r);
		return r;
	}
	r = r600_cs_parser_relocs_legacy(&parser);
	if (r) {
		DRM_ERROR("Failed to parse relocation !\n");
		r600_cs_parser_fini(&parser, r);
		return r;
	}
	/* Copy the packet into the IB, the parser will read from the
	 * input memory (cached) and write to the IB (which can be
	 * uncached). */
	ib_chunk = &parser.chunks[parser.chunk_ib_idx];
	parser.ib.length_dw = ib_chunk->length_dw;
	*l = parser.ib.length_dw;
	r = r600_cs_parse(&parser);
	if (r) {
		DRM_ERROR("Invalid command stream !\n");
		r600_cs_parser_fini(&parser, r);
		return r;
	}
	r = radeon_cs_finish_pages(&parser);
	if (r) {
		DRM_ERROR("Invalid command stream !\n");
		r600_cs_parser_fini(&parser, r);
		return r;
	}
	r600_cs_parser_fini(&parser, r);
	return r;
}

void r600_cs_legacy_init(void)
{
	r600_cs_packet_next_reloc = &r600_cs_packet_next_reloc_nomm;
}<|MERGE_RESOLUTION|>--- conflicted
+++ resolved
@@ -432,11 +432,7 @@
 
 	/* check offset */
 	tmp = r600_fmt_get_nblocksy(format, height) * r600_fmt_get_nblocksx(format, pitch) *
-<<<<<<< HEAD
-	      r600_fmt_get_blocksize(format) * track->nsamples;
-=======
 	      r600_fmt_get_blocksize(format) * nsamples;
->>>>>>> ddfb43f3
 	switch (array_mode) {
 	default:
 	case V_0280A0_ARRAY_LINEAR_GENERAL:
@@ -1442,11 +1438,7 @@
 	case R_028118_CB_COLOR6_MASK:
 	case R_02811C_CB_COLOR7_MASK:
 		tmp = (reg - R_028100_CB_COLOR0_MASK) / 4;
-<<<<<<< HEAD
-		track->cb_color_mask[tmp] = ib[idx];
-=======
 		track->cb_color_mask[tmp] = radeon_get_ib_value(p, idx);
->>>>>>> ddfb43f3
 		if (G_0280A0_TILE_MODE(track->cb_color_info[tmp])) {
 			track->cb_dirty = true;
 		}
