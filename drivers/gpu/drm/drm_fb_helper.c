--- conflicted
+++ resolved
@@ -908,15 +908,11 @@
 
 	if (new_fb) {
 		info->var.pixclock = 0;
-<<<<<<< HEAD
-		if (register_framebuffer(info) < 0)
-=======
 		ret = fb_alloc_cmap(&info->cmap, crtc->gamma_size, 0);
 		if (ret)
 			return ret;
 		if (register_framebuffer(info) < 0) {
 			fb_dealloc_cmap(&info->cmap);
->>>>>>> 447aeb90
 			return -EINVAL;
 		}
 	} else {
