#include <linux/ceph/ceph_debug.h>

#include <linux/crc32c.h>
#include <linux/ctype.h>
#include <linux/highmem.h>
#include <linux/inet.h>
#include <linux/kthread.h>
#include <linux/net.h>
#include <linux/slab.h>
#include <linux/socket.h>
#include <linux/string.h>
#include <linux/bio.h>
#include <linux/blkdev.h>
#include <linux/dns_resolver.h>
#include <net/tcp.h>

#include <linux/ceph/libceph.h>
#include <linux/ceph/messenger.h>
#include <linux/ceph/decode.h>
#include <linux/ceph/pagelist.h>
#include <linux/export.h>

/*
 * Ceph uses the messenger to exchange ceph_msg messages with other
 * hosts in the system.  The messenger provides ordered and reliable
 * delivery.  We tolerate TCP disconnects by reconnecting (with
 * exponential backoff) in the case of a fault (disconnection, bad
 * crc, protocol error).  Acks allow sent messages to be discarded by
 * the sender.
 */

/*
 * We track the state of the socket on a given connection using
 * values defined below.  The transition to a new socket state is
 * handled by a function which verifies we aren't coming from an
 * unexpected state.
 *
 *      --------
 *      | NEW* |  transient initial state
 *      --------
 *          | con_sock_state_init()
 *          v
 *      ----------
 *      | CLOSED |  initialized, but no socket (and no
 *      ----------  TCP connection)
 *       ^      \
 *       |       \ con_sock_state_connecting()
 *       |        ----------------------
 *       |                              \
 *       + con_sock_state_closed()       \
 *       |+---------------------------    \
 *       | \                          \    \
 *       |  -----------                \    \
 *       |  | CLOSING |  socket event;  \    \
 *       |  -----------  await close     \    \
 *       |       ^                        \   |
 *       |       |                         \  |
 *       |       + con_sock_state_closing() \ |
 *       |      / \                         | |
 *       |     /   ---------------          | |
 *       |    /                   \         v v
 *       |   /                    --------------
 *       |  /    -----------------| CONNECTING |  socket created, TCP
 *       |  |   /                 --------------  connect initiated
 *       |  |   | con_sock_state_connected()
 *       |  |   v
 *      -------------
 *      | CONNECTED |  TCP connection established
 *      -------------
 *
 * State values for ceph_connection->sock_state; NEW is assumed to be 0.
 */

#define CON_SOCK_STATE_NEW		0	/* -> CLOSED */
#define CON_SOCK_STATE_CLOSED		1	/* -> CONNECTING */
#define CON_SOCK_STATE_CONNECTING	2	/* -> CONNECTED or -> CLOSING */
#define CON_SOCK_STATE_CONNECTED	3	/* -> CLOSING or -> CLOSED */
#define CON_SOCK_STATE_CLOSING		4	/* -> CLOSED */

/*
 * connection states
 */
#define CON_STATE_CLOSED        1  /* -> PREOPEN */
#define CON_STATE_PREOPEN       2  /* -> CONNECTING, CLOSED */
#define CON_STATE_CONNECTING    3  /* -> NEGOTIATING, CLOSED */
#define CON_STATE_NEGOTIATING   4  /* -> OPEN, CLOSED */
#define CON_STATE_OPEN          5  /* -> STANDBY, CLOSED */
#define CON_STATE_STANDBY       6  /* -> PREOPEN, CLOSED */

/*
 * ceph_connection flag bits
 */
#define CON_FLAG_LOSSYTX           0  /* we can close channel or drop
				       * messages on errors */
#define CON_FLAG_KEEPALIVE_PENDING 1  /* we need to send a keepalive */
#define CON_FLAG_WRITE_PENDING	   2  /* we have data ready to send */
#define CON_FLAG_SOCK_CLOSED	   3  /* socket state changed to closed */
#define CON_FLAG_BACKOFF           4  /* need to retry queuing delayed work */

/* static tag bytes (protocol control messages) */
static char tag_msg = CEPH_MSGR_TAG_MSG;
static char tag_ack = CEPH_MSGR_TAG_ACK;
static char tag_keepalive = CEPH_MSGR_TAG_KEEPALIVE;

#ifdef CONFIG_LOCKDEP
static struct lock_class_key socket_class;
#endif

/*
 * When skipping (ignoring) a block of input we read it into a "skip
 * buffer," which is this many bytes in size.
 */
#define SKIP_BUF_SIZE	1024

static void queue_con(struct ceph_connection *con);
static void con_work(struct work_struct *);
static void ceph_fault(struct ceph_connection *con);

/*
 * Nicely render a sockaddr as a string.  An array of formatted
 * strings is used, to approximate reentrancy.
 */
#define ADDR_STR_COUNT_LOG	5	/* log2(# address strings in array) */
#define ADDR_STR_COUNT		(1 << ADDR_STR_COUNT_LOG)
#define ADDR_STR_COUNT_MASK	(ADDR_STR_COUNT - 1)
#define MAX_ADDR_STR_LEN	64	/* 54 is enough */

static char addr_str[ADDR_STR_COUNT][MAX_ADDR_STR_LEN];
static atomic_t addr_str_seq = ATOMIC_INIT(0);

static struct page *zero_page;		/* used in certain error cases */

const char *ceph_pr_addr(const struct sockaddr_storage *ss)
{
	int i;
	char *s;
	struct sockaddr_in *in4 = (struct sockaddr_in *) ss;
	struct sockaddr_in6 *in6 = (struct sockaddr_in6 *) ss;

	i = atomic_inc_return(&addr_str_seq) & ADDR_STR_COUNT_MASK;
	s = addr_str[i];

	switch (ss->ss_family) {
	case AF_INET:
		snprintf(s, MAX_ADDR_STR_LEN, "%pI4:%hu", &in4->sin_addr,
			 ntohs(in4->sin_port));
		break;

	case AF_INET6:
		snprintf(s, MAX_ADDR_STR_LEN, "[%pI6c]:%hu", &in6->sin6_addr,
			 ntohs(in6->sin6_port));
		break;

	default:
		snprintf(s, MAX_ADDR_STR_LEN, "(unknown sockaddr family %hu)",
			 ss->ss_family);
	}

	return s;
}
EXPORT_SYMBOL(ceph_pr_addr);

static void encode_my_addr(struct ceph_messenger *msgr)
{
	memcpy(&msgr->my_enc_addr, &msgr->inst.addr, sizeof(msgr->my_enc_addr));
	ceph_encode_addr(&msgr->my_enc_addr);
}

/*
 * work queue for all reading and writing to/from the socket.
 */
static struct workqueue_struct *ceph_msgr_wq;

void _ceph_msgr_exit(void)
{
	if (ceph_msgr_wq) {
		destroy_workqueue(ceph_msgr_wq);
		ceph_msgr_wq = NULL;
	}

	BUG_ON(zero_page == NULL);
	kunmap(zero_page);
	page_cache_release(zero_page);
	zero_page = NULL;
}

int ceph_msgr_init(void)
{
	BUG_ON(zero_page != NULL);
	zero_page = ZERO_PAGE(0);
	page_cache_get(zero_page);

	ceph_msgr_wq = alloc_workqueue("ceph-msgr", WQ_NON_REENTRANT, 0);
	if (ceph_msgr_wq)
		return 0;

	pr_err("msgr_init failed to create workqueue\n");
	_ceph_msgr_exit();

	return -ENOMEM;
}
EXPORT_SYMBOL(ceph_msgr_init);

void ceph_msgr_exit(void)
{
	BUG_ON(ceph_msgr_wq == NULL);

	_ceph_msgr_exit();
}
EXPORT_SYMBOL(ceph_msgr_exit);

void ceph_msgr_flush(void)
{
	flush_workqueue(ceph_msgr_wq);
}
EXPORT_SYMBOL(ceph_msgr_flush);

/* Connection socket state transition functions */

static void con_sock_state_init(struct ceph_connection *con)
{
	int old_state;

	old_state = atomic_xchg(&con->sock_state, CON_SOCK_STATE_CLOSED);
	if (WARN_ON(old_state != CON_SOCK_STATE_NEW))
		printk("%s: unexpected old state %d\n", __func__, old_state);
	dout("%s con %p sock %d -> %d\n", __func__, con, old_state,
	     CON_SOCK_STATE_CLOSED);
}

static void con_sock_state_connecting(struct ceph_connection *con)
{
	int old_state;

	old_state = atomic_xchg(&con->sock_state, CON_SOCK_STATE_CONNECTING);
	if (WARN_ON(old_state != CON_SOCK_STATE_CLOSED))
		printk("%s: unexpected old state %d\n", __func__, old_state);
	dout("%s con %p sock %d -> %d\n", __func__, con, old_state,
	     CON_SOCK_STATE_CONNECTING);
}

static void con_sock_state_connected(struct ceph_connection *con)
{
	int old_state;

	old_state = atomic_xchg(&con->sock_state, CON_SOCK_STATE_CONNECTED);
	if (WARN_ON(old_state != CON_SOCK_STATE_CONNECTING))
		printk("%s: unexpected old state %d\n", __func__, old_state);
	dout("%s con %p sock %d -> %d\n", __func__, con, old_state,
	     CON_SOCK_STATE_CONNECTED);
}

static void con_sock_state_closing(struct ceph_connection *con)
{
	int old_state;

	old_state = atomic_xchg(&con->sock_state, CON_SOCK_STATE_CLOSING);
	if (WARN_ON(old_state != CON_SOCK_STATE_CONNECTING &&
			old_state != CON_SOCK_STATE_CONNECTED &&
			old_state != CON_SOCK_STATE_CLOSING))
		printk("%s: unexpected old state %d\n", __func__, old_state);
	dout("%s con %p sock %d -> %d\n", __func__, con, old_state,
	     CON_SOCK_STATE_CLOSING);
}

static void con_sock_state_closed(struct ceph_connection *con)
{
	int old_state;

	old_state = atomic_xchg(&con->sock_state, CON_SOCK_STATE_CLOSED);
	if (WARN_ON(old_state != CON_SOCK_STATE_CONNECTED &&
		    old_state != CON_SOCK_STATE_CLOSING &&
		    old_state != CON_SOCK_STATE_CONNECTING &&
		    old_state != CON_SOCK_STATE_CLOSED))
		printk("%s: unexpected old state %d\n", __func__, old_state);
	dout("%s con %p sock %d -> %d\n", __func__, con, old_state,
	     CON_SOCK_STATE_CLOSED);
}

/*
 * socket callback functions
 */

/* data available on socket, or listen socket received a connect */
static void ceph_sock_data_ready(struct sock *sk, int count_unused)
{
	struct ceph_connection *con = sk->sk_user_data;
	if (atomic_read(&con->msgr->stopping)) {
		return;
	}

	if (sk->sk_state != TCP_CLOSE_WAIT) {
		dout("%s on %p state = %lu, queueing work\n", __func__,
		     con, con->state);
		queue_con(con);
	}
}

/* socket has buffer space for writing */
static void ceph_sock_write_space(struct sock *sk)
{
	struct ceph_connection *con = sk->sk_user_data;

	/* only queue to workqueue if there is data we want to write,
	 * and there is sufficient space in the socket buffer to accept
	 * more data.  clear SOCK_NOSPACE so that ceph_sock_write_space()
	 * doesn't get called again until try_write() fills the socket
	 * buffer. See net/ipv4/tcp_input.c:tcp_check_space()
	 * and net/core/stream.c:sk_stream_write_space().
	 */
	if (test_bit(CON_FLAG_WRITE_PENDING, &con->flags)) {
		if (sk_stream_wspace(sk) >= sk_stream_min_wspace(sk)) {
			dout("%s %p queueing write work\n", __func__, con);
			clear_bit(SOCK_NOSPACE, &sk->sk_socket->flags);
			queue_con(con);
		}
	} else {
		dout("%s %p nothing to write\n", __func__, con);
	}
}

/* socket's state has changed */
static void ceph_sock_state_change(struct sock *sk)
{
	struct ceph_connection *con = sk->sk_user_data;

	dout("%s %p state = %lu sk_state = %u\n", __func__,
	     con, con->state, sk->sk_state);

	switch (sk->sk_state) {
	case TCP_CLOSE:
		dout("%s TCP_CLOSE\n", __func__);
	case TCP_CLOSE_WAIT:
		dout("%s TCP_CLOSE_WAIT\n", __func__);
		con_sock_state_closing(con);
		set_bit(CON_FLAG_SOCK_CLOSED, &con->flags);
		queue_con(con);
		break;
	case TCP_ESTABLISHED:
		dout("%s TCP_ESTABLISHED\n", __func__);
		con_sock_state_connected(con);
		queue_con(con);
		break;
	default:	/* Everything else is uninteresting */
		break;
	}
}

/*
 * set up socket callbacks
 */
static void set_sock_callbacks(struct socket *sock,
			       struct ceph_connection *con)
{
	struct sock *sk = sock->sk;
	sk->sk_user_data = con;
	sk->sk_data_ready = ceph_sock_data_ready;
	sk->sk_write_space = ceph_sock_write_space;
	sk->sk_state_change = ceph_sock_state_change;
}


/*
 * socket helpers
 */

/*
 * initiate connection to a remote socket.
 */
static int ceph_tcp_connect(struct ceph_connection *con)
{
	struct sockaddr_storage *paddr = &con->peer_addr.in_addr;
	struct socket *sock;
	int ret;

	BUG_ON(con->sock);
	ret = sock_create_kern(con->peer_addr.in_addr.ss_family, SOCK_STREAM,
			       IPPROTO_TCP, &sock);
	if (ret)
		return ret;
	sock->sk->sk_allocation = GFP_NOFS;

#ifdef CONFIG_LOCKDEP
	lockdep_set_class(&sock->sk->sk_lock, &socket_class);
#endif

	set_sock_callbacks(sock, con);

	dout("connect %s\n", ceph_pr_addr(&con->peer_addr.in_addr));

	con_sock_state_connecting(con);
	ret = sock->ops->connect(sock, (struct sockaddr *)paddr, sizeof(*paddr),
				 O_NONBLOCK);
	if (ret == -EINPROGRESS) {
		dout("connect %s EINPROGRESS sk_state = %u\n",
		     ceph_pr_addr(&con->peer_addr.in_addr),
		     sock->sk->sk_state);
	} else if (ret < 0) {
		pr_err("connect %s error %d\n",
		       ceph_pr_addr(&con->peer_addr.in_addr), ret);
		sock_release(sock);
		con->error_msg = "connect error";

		return ret;
	}
	con->sock = sock;
	return 0;
}

static int ceph_tcp_recvmsg(struct socket *sock, void *buf, size_t len)
{
	struct kvec iov = {buf, len};
	struct msghdr msg = { .msg_flags = MSG_DONTWAIT | MSG_NOSIGNAL };
	int r;

	r = kernel_recvmsg(sock, &msg, &iov, 1, len, msg.msg_flags);
	if (r == -EAGAIN)
		r = 0;
	return r;
}

/*
 * write something.  @more is true if caller will be sending more data
 * shortly.
 */
static int ceph_tcp_sendmsg(struct socket *sock, struct kvec *iov,
		     size_t kvlen, size_t len, int more)
{
	struct msghdr msg = { .msg_flags = MSG_DONTWAIT | MSG_NOSIGNAL };
	int r;

	if (more)
		msg.msg_flags |= MSG_MORE;
	else
		msg.msg_flags |= MSG_EOR;  /* superfluous, but what the hell */

	r = kernel_sendmsg(sock, &msg, iov, kvlen, len);
	if (r == -EAGAIN)
		r = 0;
	return r;
}

static int ceph_tcp_sendpage(struct socket *sock, struct page *page,
		     int offset, size_t size, int more)
{
	int flags = MSG_DONTWAIT | MSG_NOSIGNAL | (more ? MSG_MORE : MSG_EOR);
	int ret;

	ret = kernel_sendpage(sock, page, offset, size, flags);
	if (ret == -EAGAIN)
		ret = 0;

	return ret;
}


/*
 * Shutdown/close the socket for the given connection.
 */
static int con_close_socket(struct ceph_connection *con)
{
	int rc = 0;

	dout("con_close_socket on %p sock %p\n", con, con->sock);
	if (con->sock) {
		rc = con->sock->ops->shutdown(con->sock, SHUT_RDWR);
		sock_release(con->sock);
		con->sock = NULL;
	}

	/*
	 * Forcibly clear the SOCK_CLOSED flag.  It gets set
	 * independent of the connection mutex, and we could have
	 * received a socket close event before we had the chance to
	 * shut the socket down.
	 */
	clear_bit(CON_FLAG_SOCK_CLOSED, &con->flags);

	con_sock_state_closed(con);
	return rc;
}

/*
 * Reset a connection.  Discard all incoming and outgoing messages
 * and clear *_seq state.
 */
static void ceph_msg_remove(struct ceph_msg *msg)
{
	list_del_init(&msg->list_head);
	BUG_ON(msg->con == NULL);
	msg->con->ops->put(msg->con);
	msg->con = NULL;

	ceph_msg_put(msg);
}
static void ceph_msg_remove_list(struct list_head *head)
{
	while (!list_empty(head)) {
		struct ceph_msg *msg = list_first_entry(head, struct ceph_msg,
							list_head);
		ceph_msg_remove(msg);
	}
}

static void reset_connection(struct ceph_connection *con)
{
	/* reset connection, out_queue, msg_ and connect_seq */
	/* discard existing out_queue and msg_seq */
	ceph_msg_remove_list(&con->out_queue);
	ceph_msg_remove_list(&con->out_sent);

	if (con->in_msg) {
		BUG_ON(con->in_msg->con != con);
		con->in_msg->con = NULL;
		ceph_msg_put(con->in_msg);
		con->in_msg = NULL;
		con->ops->put(con);
	}

	con->connect_seq = 0;
	con->out_seq = 0;
	if (con->out_msg) {
		ceph_msg_put(con->out_msg);
		con->out_msg = NULL;
	}
	con->in_seq = 0;
	con->in_seq_acked = 0;
}

/*
 * mark a peer down.  drop any open connections.
 */
void ceph_con_close(struct ceph_connection *con)
{
	mutex_lock(&con->mutex);
	dout("con_close %p peer %s\n", con,
	     ceph_pr_addr(&con->peer_addr.in_addr));
	con->state = CON_STATE_CLOSED;

	clear_bit(CON_FLAG_LOSSYTX, &con->flags); /* so we retry next connect */
	clear_bit(CON_FLAG_KEEPALIVE_PENDING, &con->flags);
	clear_bit(CON_FLAG_WRITE_PENDING, &con->flags);
	clear_bit(CON_FLAG_KEEPALIVE_PENDING, &con->flags);
	clear_bit(CON_FLAG_BACKOFF, &con->flags);

	reset_connection(con);
	con->peer_global_seq = 0;
	cancel_delayed_work(&con->work);
	con_close_socket(con);
	mutex_unlock(&con->mutex);
}
EXPORT_SYMBOL(ceph_con_close);

/*
 * Reopen a closed connection, with a new peer address.
 */
void ceph_con_open(struct ceph_connection *con,
		   __u8 entity_type, __u64 entity_num,
		   struct ceph_entity_addr *addr)
{
	mutex_lock(&con->mutex);
	dout("con_open %p %s\n", con, ceph_pr_addr(&addr->in_addr));

	BUG_ON(con->state != CON_STATE_CLOSED);
	con->state = CON_STATE_PREOPEN;

	con->peer_name.type = (__u8) entity_type;
	con->peer_name.num = cpu_to_le64(entity_num);

	memcpy(&con->peer_addr, addr, sizeof(*addr));
	con->delay = 0;      /* reset backoff memory */
	mutex_unlock(&con->mutex);
	queue_con(con);
}
EXPORT_SYMBOL(ceph_con_open);

/*
 * return true if this connection ever successfully opened
 */
bool ceph_con_opened(struct ceph_connection *con)
{
	return con->connect_seq > 0;
}

/*
 * initialize a new connection.
 */
void ceph_con_init(struct ceph_connection *con, void *private,
	const struct ceph_connection_operations *ops,
	struct ceph_messenger *msgr)
{
	dout("con_init %p\n", con);
	memset(con, 0, sizeof(*con));
	con->private = private;
	con->ops = ops;
	con->msgr = msgr;

	con_sock_state_init(con);

	mutex_init(&con->mutex);
	INIT_LIST_HEAD(&con->out_queue);
	INIT_LIST_HEAD(&con->out_sent);
	INIT_DELAYED_WORK(&con->work, con_work);

	con->state = CON_STATE_CLOSED;
}
EXPORT_SYMBOL(ceph_con_init);


/*
 * We maintain a global counter to order connection attempts.  Get
 * a unique seq greater than @gt.
 */
static u32 get_global_seq(struct ceph_messenger *msgr, u32 gt)
{
	u32 ret;

	spin_lock(&msgr->global_seq_lock);
	if (msgr->global_seq < gt)
		msgr->global_seq = gt;
	ret = ++msgr->global_seq;
	spin_unlock(&msgr->global_seq_lock);
	return ret;
}

static void con_out_kvec_reset(struct ceph_connection *con)
{
	con->out_kvec_left = 0;
	con->out_kvec_bytes = 0;
	con->out_kvec_cur = &con->out_kvec[0];
}

static void con_out_kvec_add(struct ceph_connection *con,
				size_t size, void *data)
{
	int index;

	index = con->out_kvec_left;
	BUG_ON(index >= ARRAY_SIZE(con->out_kvec));

	con->out_kvec[index].iov_len = size;
	con->out_kvec[index].iov_base = data;
	con->out_kvec_left++;
	con->out_kvec_bytes += size;
}

#ifdef CONFIG_BLOCK
static void init_bio_iter(struct bio *bio, struct bio **iter, int *seg)
{
	if (!bio) {
		*iter = NULL;
		*seg = 0;
		return;
	}
	*iter = bio;
	*seg = bio->bi_idx;
}

static void iter_bio_next(struct bio **bio_iter, int *seg)
{
	if (*bio_iter == NULL)
		return;

	BUG_ON(*seg >= (*bio_iter)->bi_vcnt);

	(*seg)++;
	if (*seg == (*bio_iter)->bi_vcnt)
		init_bio_iter((*bio_iter)->bi_next, bio_iter, seg);
}
#endif

static void prepare_write_message_data(struct ceph_connection *con)
{
	struct ceph_msg *msg = con->out_msg;

	BUG_ON(!msg);
	BUG_ON(!msg->hdr.data_len);

	/* initialize page iterator */
	con->out_msg_pos.page = 0;
	if (msg->pages)
		con->out_msg_pos.page_pos = msg->page_alignment;
	else
		con->out_msg_pos.page_pos = 0;
#ifdef CONFIG_BLOCK
	if (msg->bio)
		init_bio_iter(msg->bio, &msg->bio_iter, &msg->bio_seg);
#endif
	con->out_msg_pos.data_pos = 0;
	con->out_msg_pos.did_page_crc = false;
	con->out_more = 1;  /* data + footer will follow */
}

/*
 * Prepare footer for currently outgoing message, and finish things
 * off.  Assumes out_kvec* are already valid.. we just add on to the end.
 */
static void prepare_write_message_footer(struct ceph_connection *con)
{
	struct ceph_msg *m = con->out_msg;
	int v = con->out_kvec_left;

	m->footer.flags |= CEPH_MSG_FOOTER_COMPLETE;

	dout("prepare_write_message_footer %p\n", con);
	con->out_kvec_is_msg = true;
	con->out_kvec[v].iov_base = &m->footer;
	con->out_kvec[v].iov_len = sizeof(m->footer);
	con->out_kvec_bytes += sizeof(m->footer);
	con->out_kvec_left++;
	con->out_more = m->more_to_follow;
	con->out_msg_done = true;
}

/*
 * Prepare headers for the next outgoing message.
 */
static void prepare_write_message(struct ceph_connection *con)
{
	struct ceph_msg *m;
	u32 crc;

	con_out_kvec_reset(con);
	con->out_kvec_is_msg = true;
	con->out_msg_done = false;

	/* Sneak an ack in there first?  If we can get it into the same
	 * TCP packet that's a good thing. */
	if (con->in_seq > con->in_seq_acked) {
		con->in_seq_acked = con->in_seq;
		con_out_kvec_add(con, sizeof (tag_ack), &tag_ack);
		con->out_temp_ack = cpu_to_le64(con->in_seq_acked);
		con_out_kvec_add(con, sizeof (con->out_temp_ack),
			&con->out_temp_ack);
	}

	BUG_ON(list_empty(&con->out_queue));
	m = list_first_entry(&con->out_queue, struct ceph_msg, list_head);
	con->out_msg = m;
	BUG_ON(m->con != con);

	/* put message on sent list */
	ceph_msg_get(m);
	list_move_tail(&m->list_head, &con->out_sent);

	/*
	 * only assign outgoing seq # if we haven't sent this message
	 * yet.  if it is requeued, resend with it's original seq.
	 */
	if (m->needs_out_seq) {
		m->hdr.seq = cpu_to_le64(++con->out_seq);
		m->needs_out_seq = false;
	}
#ifdef CONFIG_BLOCK
	else
		m->bio_iter = NULL;
#endif

	dout("prepare_write_message %p seq %lld type %d len %d+%d+%d %d pgs\n",
	     m, con->out_seq, le16_to_cpu(m->hdr.type),
	     le32_to_cpu(m->hdr.front_len), le32_to_cpu(m->hdr.middle_len),
	     le32_to_cpu(m->hdr.data_len),
	     m->nr_pages);
	BUG_ON(le32_to_cpu(m->hdr.front_len) != m->front.iov_len);

	/* tag + hdr + front + middle */
	con_out_kvec_add(con, sizeof (tag_msg), &tag_msg);
	con_out_kvec_add(con, sizeof (m->hdr), &m->hdr);
	con_out_kvec_add(con, m->front.iov_len, m->front.iov_base);

	if (m->middle)
		con_out_kvec_add(con, m->middle->vec.iov_len,
			m->middle->vec.iov_base);

	/* fill in crc (except data pages), footer */
	crc = crc32c(0, &m->hdr, offsetof(struct ceph_msg_header, crc));
	con->out_msg->hdr.crc = cpu_to_le32(crc);
	con->out_msg->footer.flags = 0;

	crc = crc32c(0, m->front.iov_base, m->front.iov_len);
	con->out_msg->footer.front_crc = cpu_to_le32(crc);
	if (m->middle) {
		crc = crc32c(0, m->middle->vec.iov_base,
				m->middle->vec.iov_len);
		con->out_msg->footer.middle_crc = cpu_to_le32(crc);
	} else
		con->out_msg->footer.middle_crc = 0;
	dout("%s front_crc %u middle_crc %u\n", __func__,
	     le32_to_cpu(con->out_msg->footer.front_crc),
	     le32_to_cpu(con->out_msg->footer.middle_crc));

	/* is there a data payload? */
	con->out_msg->footer.data_crc = 0;
	if (m->hdr.data_len)
		prepare_write_message_data(con);
	else
		/* no, queue up footer too and be done */
		prepare_write_message_footer(con);

	set_bit(CON_FLAG_WRITE_PENDING, &con->flags);
}

/*
 * Prepare an ack.
 */
static void prepare_write_ack(struct ceph_connection *con)
{
	dout("prepare_write_ack %p %llu -> %llu\n", con,
	     con->in_seq_acked, con->in_seq);
	con->in_seq_acked = con->in_seq;

	con_out_kvec_reset(con);

	con_out_kvec_add(con, sizeof (tag_ack), &tag_ack);

	con->out_temp_ack = cpu_to_le64(con->in_seq_acked);
	con_out_kvec_add(con, sizeof (con->out_temp_ack),
				&con->out_temp_ack);

	con->out_more = 1;  /* more will follow.. eventually.. */
	set_bit(CON_FLAG_WRITE_PENDING, &con->flags);
}

/*
 * Prepare to write keepalive byte.
 */
static void prepare_write_keepalive(struct ceph_connection *con)
{
	dout("prepare_write_keepalive %p\n", con);
	con_out_kvec_reset(con);
	con_out_kvec_add(con, sizeof (tag_keepalive), &tag_keepalive);
	set_bit(CON_FLAG_WRITE_PENDING, &con->flags);
}

/*
 * Connection negotiation.
 */

static struct ceph_auth_handshake *get_connect_authorizer(struct ceph_connection *con,
						int *auth_proto)
{
	struct ceph_auth_handshake *auth;

	if (!con->ops->get_authorizer) {
		con->out_connect.authorizer_protocol = CEPH_AUTH_UNKNOWN;
		con->out_connect.authorizer_len = 0;
		return NULL;
	}

	/* Can't hold the mutex while getting authorizer */
	mutex_unlock(&con->mutex);
	auth = con->ops->get_authorizer(con, auth_proto, con->auth_retry);
	mutex_lock(&con->mutex);

	if (IS_ERR(auth))
		return auth;
	if (con->state != CON_STATE_NEGOTIATING)
		return ERR_PTR(-EAGAIN);

	con->auth_reply_buf = auth->authorizer_reply_buf;
	con->auth_reply_buf_len = auth->authorizer_reply_buf_len;
	return auth;
}

/*
 * We connected to a peer and are saying hello.
 */
static void prepare_write_banner(struct ceph_connection *con)
{
	con_out_kvec_add(con, strlen(CEPH_BANNER), CEPH_BANNER);
	con_out_kvec_add(con, sizeof (con->msgr->my_enc_addr),
					&con->msgr->my_enc_addr);

	con->out_more = 0;
	set_bit(CON_FLAG_WRITE_PENDING, &con->flags);
}

static int prepare_write_connect(struct ceph_connection *con)
{
	unsigned int global_seq = get_global_seq(con->msgr, 0);
	int proto;
	int auth_proto;
	struct ceph_auth_handshake *auth;

	switch (con->peer_name.type) {
	case CEPH_ENTITY_TYPE_MON:
		proto = CEPH_MONC_PROTOCOL;
		break;
	case CEPH_ENTITY_TYPE_OSD:
		proto = CEPH_OSDC_PROTOCOL;
		break;
	case CEPH_ENTITY_TYPE_MDS:
		proto = CEPH_MDSC_PROTOCOL;
		break;
	default:
		BUG();
	}

	dout("prepare_write_connect %p cseq=%d gseq=%d proto=%d\n", con,
	     con->connect_seq, global_seq, proto);

	con->out_connect.features = cpu_to_le64(con->msgr->supported_features);
	con->out_connect.host_type = cpu_to_le32(CEPH_ENTITY_TYPE_CLIENT);
	con->out_connect.connect_seq = cpu_to_le32(con->connect_seq);
	con->out_connect.global_seq = cpu_to_le32(global_seq);
	con->out_connect.protocol_version = cpu_to_le32(proto);
	con->out_connect.flags = 0;

	auth_proto = CEPH_AUTH_UNKNOWN;
	auth = get_connect_authorizer(con, &auth_proto);
	if (IS_ERR(auth))
		return PTR_ERR(auth);

	con->out_connect.authorizer_protocol = cpu_to_le32(auth_proto);
	con->out_connect.authorizer_len = auth ?
		cpu_to_le32(auth->authorizer_buf_len) : 0;

<<<<<<< HEAD
	con_out_kvec_reset(con);
=======
>>>>>>> 9450d57e
	con_out_kvec_add(con, sizeof (con->out_connect),
					&con->out_connect);
	if (auth && auth->authorizer_buf_len)
		con_out_kvec_add(con, auth->authorizer_buf_len,
					auth->authorizer_buf);

	con->out_more = 0;
	set_bit(CON_FLAG_WRITE_PENDING, &con->flags);

	return 0;
}

/*
 * write as much of pending kvecs to the socket as we can.
 *  1 -> done
 *  0 -> socket full, but more to do
 * <0 -> error
 */
static int write_partial_kvec(struct ceph_connection *con)
{
	int ret;

	dout("write_partial_kvec %p %d left\n", con, con->out_kvec_bytes);
	while (con->out_kvec_bytes > 0) {
		ret = ceph_tcp_sendmsg(con->sock, con->out_kvec_cur,
				       con->out_kvec_left, con->out_kvec_bytes,
				       con->out_more);
		if (ret <= 0)
			goto out;
		con->out_kvec_bytes -= ret;
		if (con->out_kvec_bytes == 0)
			break;            /* done */

		/* account for full iov entries consumed */
		while (ret >= con->out_kvec_cur->iov_len) {
			BUG_ON(!con->out_kvec_left);
			ret -= con->out_kvec_cur->iov_len;
			con->out_kvec_cur++;
			con->out_kvec_left--;
		}
		/* and for a partially-consumed entry */
		if (ret) {
			con->out_kvec_cur->iov_len -= ret;
			con->out_kvec_cur->iov_base += ret;
		}
	}
	con->out_kvec_left = 0;
	con->out_kvec_is_msg = false;
	ret = 1;
out:
	dout("write_partial_kvec %p %d left in %d kvecs ret = %d\n", con,
	     con->out_kvec_bytes, con->out_kvec_left, ret);
	return ret;  /* done! */
}

static void out_msg_pos_next(struct ceph_connection *con, struct page *page,
			size_t len, size_t sent, bool in_trail)
{
	struct ceph_msg *msg = con->out_msg;

	BUG_ON(!msg);
	BUG_ON(!sent);

	con->out_msg_pos.data_pos += sent;
	con->out_msg_pos.page_pos += sent;
	if (sent < len)
		return;

	BUG_ON(sent != len);
	con->out_msg_pos.page_pos = 0;
	con->out_msg_pos.page++;
	con->out_msg_pos.did_page_crc = false;
	if (in_trail)
		list_move_tail(&page->lru,
			       &msg->trail->head);
	else if (msg->pagelist)
		list_move_tail(&page->lru,
			       &msg->pagelist->head);
#ifdef CONFIG_BLOCK
	else if (msg->bio)
		iter_bio_next(&msg->bio_iter, &msg->bio_seg);
#endif
}

/*
 * Write as much message data payload as we can.  If we finish, queue
 * up the footer.
 *  1 -> done, footer is now queued in out_kvec[].
 *  0 -> socket full, but more to do
 * <0 -> error
 */
static int write_partial_msg_pages(struct ceph_connection *con)
{
	struct ceph_msg *msg = con->out_msg;
	unsigned int data_len = le32_to_cpu(msg->hdr.data_len);
	size_t len;
	bool do_datacrc = !con->msgr->nocrc;
	int ret;
	int total_max_write;
	bool in_trail = false;
	const size_t trail_len = (msg->trail ? msg->trail->length : 0);
	const size_t trail_off = data_len - trail_len;

	dout("write_partial_msg_pages %p msg %p page %d/%d offset %d\n",
	     con, msg, con->out_msg_pos.page, msg->nr_pages,
	     con->out_msg_pos.page_pos);

	/*
	 * Iterate through each page that contains data to be
	 * written, and send as much as possible for each.
	 *
	 * If we are calculating the data crc (the default), we will
	 * need to map the page.  If we have no pages, they have
	 * been revoked, so use the zero page.
	 */
	while (data_len > con->out_msg_pos.data_pos) {
		struct page *page = NULL;
		int max_write = PAGE_SIZE;
		int bio_offset = 0;

		in_trail = in_trail || con->out_msg_pos.data_pos >= trail_off;
		if (!in_trail)
			total_max_write = trail_off - con->out_msg_pos.data_pos;

		if (in_trail) {
			total_max_write = data_len - con->out_msg_pos.data_pos;

			page = list_first_entry(&msg->trail->head,
						struct page, lru);
		} else if (msg->pages) {
			page = msg->pages[con->out_msg_pos.page];
		} else if (msg->pagelist) {
			page = list_first_entry(&msg->pagelist->head,
						struct page, lru);
#ifdef CONFIG_BLOCK
		} else if (msg->bio) {
			struct bio_vec *bv;

			bv = bio_iovec_idx(msg->bio_iter, msg->bio_seg);
			page = bv->bv_page;
			bio_offset = bv->bv_offset;
			max_write = bv->bv_len;
#endif
		} else {
			page = zero_page;
		}
		len = min_t(int, max_write - con->out_msg_pos.page_pos,
			    total_max_write);

		if (do_datacrc && !con->out_msg_pos.did_page_crc) {
			void *base;
			u32 crc = le32_to_cpu(msg->footer.data_crc);
			char *kaddr;

			kaddr = kmap(page);
			BUG_ON(kaddr == NULL);
			base = kaddr + con->out_msg_pos.page_pos + bio_offset;
			crc = crc32c(crc, base, len);
			msg->footer.data_crc = cpu_to_le32(crc);
			con->out_msg_pos.did_page_crc = true;
		}
		ret = ceph_tcp_sendpage(con->sock, page,
				      con->out_msg_pos.page_pos + bio_offset,
				      len, 1);

		if (do_datacrc)
			kunmap(page);

		if (ret <= 0)
			goto out;

		out_msg_pos_next(con, page, len, (size_t) ret, in_trail);
	}

	dout("write_partial_msg_pages %p msg %p done\n", con, msg);

	/* prepare and queue up footer, too */
	if (!do_datacrc)
		msg->footer.flags |= CEPH_MSG_FOOTER_NOCRC;
	con_out_kvec_reset(con);
	prepare_write_message_footer(con);
	ret = 1;
out:
	return ret;
}

/*
 * write some zeros
 */
static int write_partial_skip(struct ceph_connection *con)
{
	int ret;

	while (con->out_skip > 0) {
		size_t size = min(con->out_skip, (int) PAGE_CACHE_SIZE);

		ret = ceph_tcp_sendpage(con->sock, zero_page, 0, size, 1);
		if (ret <= 0)
			goto out;
		con->out_skip -= ret;
	}
	ret = 1;
out:
	return ret;
}

/*
 * Prepare to read connection handshake, or an ack.
 */
static void prepare_read_banner(struct ceph_connection *con)
{
	dout("prepare_read_banner %p\n", con);
	con->in_base_pos = 0;
}

static void prepare_read_connect(struct ceph_connection *con)
{
	dout("prepare_read_connect %p\n", con);
	con->in_base_pos = 0;
}

static void prepare_read_ack(struct ceph_connection *con)
{
	dout("prepare_read_ack %p\n", con);
	con->in_base_pos = 0;
}

static void prepare_read_tag(struct ceph_connection *con)
{
	dout("prepare_read_tag %p\n", con);
	con->in_base_pos = 0;
	con->in_tag = CEPH_MSGR_TAG_READY;
}

/*
 * Prepare to read a message.
 */
static int prepare_read_message(struct ceph_connection *con)
{
	dout("prepare_read_message %p\n", con);
	BUG_ON(con->in_msg != NULL);
	con->in_base_pos = 0;
	con->in_front_crc = con->in_middle_crc = con->in_data_crc = 0;
	return 0;
}


static int read_partial(struct ceph_connection *con,
			int end, int size, void *object)
{
	while (con->in_base_pos < end) {
		int left = end - con->in_base_pos;
		int have = size - left;
		int ret = ceph_tcp_recvmsg(con->sock, object + have, left);
		if (ret <= 0)
			return ret;
		con->in_base_pos += ret;
	}
	return 1;
}


/*
 * Read all or part of the connect-side handshake on a new connection
 */
static int read_partial_banner(struct ceph_connection *con)
{
	int size;
	int end;
	int ret;

	dout("read_partial_banner %p at %d\n", con, con->in_base_pos);

	/* peer's banner */
	size = strlen(CEPH_BANNER);
	end = size;
	ret = read_partial(con, end, size, con->in_banner);
	if (ret <= 0)
		goto out;

	size = sizeof (con->actual_peer_addr);
	end += size;
	ret = read_partial(con, end, size, &con->actual_peer_addr);
	if (ret <= 0)
		goto out;

	size = sizeof (con->peer_addr_for_me);
	end += size;
	ret = read_partial(con, end, size, &con->peer_addr_for_me);
	if (ret <= 0)
		goto out;

out:
	return ret;
}

static int read_partial_connect(struct ceph_connection *con)
{
	int size;
	int end;
	int ret;

	dout("read_partial_connect %p at %d\n", con, con->in_base_pos);

	size = sizeof (con->in_reply);
	end = size;
	ret = read_partial(con, end, size, &con->in_reply);
	if (ret <= 0)
		goto out;

	size = le32_to_cpu(con->in_reply.authorizer_len);
	end += size;
	ret = read_partial(con, end, size, con->auth_reply_buf);
	if (ret <= 0)
		goto out;

	dout("read_partial_connect %p tag %d, con_seq = %u, g_seq = %u\n",
	     con, (int)con->in_reply.tag,
	     le32_to_cpu(con->in_reply.connect_seq),
	     le32_to_cpu(con->in_reply.global_seq));
out:
	return ret;

}

/*
 * Verify the hello banner looks okay.
 */
static int verify_hello(struct ceph_connection *con)
{
	if (memcmp(con->in_banner, CEPH_BANNER, strlen(CEPH_BANNER))) {
		pr_err("connect to %s got bad banner\n",
		       ceph_pr_addr(&con->peer_addr.in_addr));
		con->error_msg = "protocol error, bad banner";
		return -1;
	}
	return 0;
}

static bool addr_is_blank(struct sockaddr_storage *ss)
{
	switch (ss->ss_family) {
	case AF_INET:
		return ((struct sockaddr_in *)ss)->sin_addr.s_addr == 0;
	case AF_INET6:
		return
		     ((struct sockaddr_in6 *)ss)->sin6_addr.s6_addr32[0] == 0 &&
		     ((struct sockaddr_in6 *)ss)->sin6_addr.s6_addr32[1] == 0 &&
		     ((struct sockaddr_in6 *)ss)->sin6_addr.s6_addr32[2] == 0 &&
		     ((struct sockaddr_in6 *)ss)->sin6_addr.s6_addr32[3] == 0;
	}
	return false;
}

static int addr_port(struct sockaddr_storage *ss)
{
	switch (ss->ss_family) {
	case AF_INET:
		return ntohs(((struct sockaddr_in *)ss)->sin_port);
	case AF_INET6:
		return ntohs(((struct sockaddr_in6 *)ss)->sin6_port);
	}
	return 0;
}

static void addr_set_port(struct sockaddr_storage *ss, int p)
{
	switch (ss->ss_family) {
	case AF_INET:
		((struct sockaddr_in *)ss)->sin_port = htons(p);
		break;
	case AF_INET6:
		((struct sockaddr_in6 *)ss)->sin6_port = htons(p);
		break;
	}
}

/*
 * Unlike other *_pton function semantics, zero indicates success.
 */
static int ceph_pton(const char *str, size_t len, struct sockaddr_storage *ss,
		char delim, const char **ipend)
{
	struct sockaddr_in *in4 = (struct sockaddr_in *) ss;
	struct sockaddr_in6 *in6 = (struct sockaddr_in6 *) ss;

	memset(ss, 0, sizeof(*ss));

	if (in4_pton(str, len, (u8 *)&in4->sin_addr.s_addr, delim, ipend)) {
		ss->ss_family = AF_INET;
		return 0;
	}

	if (in6_pton(str, len, (u8 *)&in6->sin6_addr.s6_addr, delim, ipend)) {
		ss->ss_family = AF_INET6;
		return 0;
	}

	return -EINVAL;
}

/*
 * Extract hostname string and resolve using kernel DNS facility.
 */
#ifdef CONFIG_CEPH_LIB_USE_DNS_RESOLVER
static int ceph_dns_resolve_name(const char *name, size_t namelen,
		struct sockaddr_storage *ss, char delim, const char **ipend)
{
	const char *end, *delim_p;
	char *colon_p, *ip_addr = NULL;
	int ip_len, ret;

	/*
	 * The end of the hostname occurs immediately preceding the delimiter or
	 * the port marker (':') where the delimiter takes precedence.
	 */
	delim_p = memchr(name, delim, namelen);
	colon_p = memchr(name, ':', namelen);

	if (delim_p && colon_p)
		end = delim_p < colon_p ? delim_p : colon_p;
	else if (!delim_p && colon_p)
		end = colon_p;
	else {
		end = delim_p;
		if (!end) /* case: hostname:/ */
			end = name + namelen;
	}

	if (end <= name)
		return -EINVAL;

	/* do dns_resolve upcall */
	ip_len = dns_query(NULL, name, end - name, NULL, &ip_addr, NULL);
	if (ip_len > 0)
		ret = ceph_pton(ip_addr, ip_len, ss, -1, NULL);
	else
		ret = -ESRCH;

	kfree(ip_addr);

	*ipend = end;

	pr_info("resolve '%.*s' (ret=%d): %s\n", (int)(end - name), name,
			ret, ret ? "failed" : ceph_pr_addr(ss));

	return ret;
}
#else
static inline int ceph_dns_resolve_name(const char *name, size_t namelen,
		struct sockaddr_storage *ss, char delim, const char **ipend)
{
	return -EINVAL;
}
#endif

/*
 * Parse a server name (IP or hostname). If a valid IP address is not found
 * then try to extract a hostname to resolve using userspace DNS upcall.
 */
static int ceph_parse_server_name(const char *name, size_t namelen,
			struct sockaddr_storage *ss, char delim, const char **ipend)
{
	int ret;

	ret = ceph_pton(name, namelen, ss, delim, ipend);
	if (ret)
		ret = ceph_dns_resolve_name(name, namelen, ss, delim, ipend);

	return ret;
}

/*
 * Parse an ip[:port] list into an addr array.  Use the default
 * monitor port if a port isn't specified.
 */
int ceph_parse_ips(const char *c, const char *end,
		   struct ceph_entity_addr *addr,
		   int max_count, int *count)
{
	int i, ret = -EINVAL;
	const char *p = c;

	dout("parse_ips on '%.*s'\n", (int)(end-c), c);
	for (i = 0; i < max_count; i++) {
		const char *ipend;
		struct sockaddr_storage *ss = &addr[i].in_addr;
		int port;
		char delim = ',';

		if (*p == '[') {
			delim = ']';
			p++;
		}

		ret = ceph_parse_server_name(p, end - p, ss, delim, &ipend);
		if (ret)
			goto bad;
		ret = -EINVAL;

		p = ipend;

		if (delim == ']') {
			if (*p != ']') {
				dout("missing matching ']'\n");
				goto bad;
			}
			p++;
		}

		/* port? */
		if (p < end && *p == ':') {
			port = 0;
			p++;
			while (p < end && *p >= '0' && *p <= '9') {
				port = (port * 10) + (*p - '0');
				p++;
			}
			if (port > 65535 || port == 0)
				goto bad;
		} else {
			port = CEPH_MON_PORT;
		}

		addr_set_port(ss, port);

		dout("parse_ips got %s\n", ceph_pr_addr(ss));

		if (p == end)
			break;
		if (*p != ',')
			goto bad;
		p++;
	}

	if (p != end)
		goto bad;

	if (count)
		*count = i + 1;
	return 0;

bad:
	pr_err("parse_ips bad ip '%.*s'\n", (int)(end - c), c);
	return ret;
}
EXPORT_SYMBOL(ceph_parse_ips);

static int process_banner(struct ceph_connection *con)
{
	dout("process_banner on %p\n", con);

	if (verify_hello(con) < 0)
		return -1;

	ceph_decode_addr(&con->actual_peer_addr);
	ceph_decode_addr(&con->peer_addr_for_me);

	/*
	 * Make sure the other end is who we wanted.  note that the other
	 * end may not yet know their ip address, so if it's 0.0.0.0, give
	 * them the benefit of the doubt.
	 */
	if (memcmp(&con->peer_addr, &con->actual_peer_addr,
		   sizeof(con->peer_addr)) != 0 &&
	    !(addr_is_blank(&con->actual_peer_addr.in_addr) &&
	      con->actual_peer_addr.nonce == con->peer_addr.nonce)) {
		pr_warning("wrong peer, want %s/%d, got %s/%d\n",
			   ceph_pr_addr(&con->peer_addr.in_addr),
			   (int)le32_to_cpu(con->peer_addr.nonce),
			   ceph_pr_addr(&con->actual_peer_addr.in_addr),
			   (int)le32_to_cpu(con->actual_peer_addr.nonce));
		con->error_msg = "wrong peer at address";
		return -1;
	}

	/*
	 * did we learn our address?
	 */
	if (addr_is_blank(&con->msgr->inst.addr.in_addr)) {
		int port = addr_port(&con->msgr->inst.addr.in_addr);

		memcpy(&con->msgr->inst.addr.in_addr,
		       &con->peer_addr_for_me.in_addr,
		       sizeof(con->peer_addr_for_me.in_addr));
		addr_set_port(&con->msgr->inst.addr.in_addr, port);
		encode_my_addr(con->msgr);
		dout("process_banner learned my addr is %s\n",
		     ceph_pr_addr(&con->msgr->inst.addr.in_addr));
	}

	return 0;
}

static void fail_protocol(struct ceph_connection *con)
{
	reset_connection(con);
	BUG_ON(con->state != CON_STATE_NEGOTIATING);
	con->state = CON_STATE_CLOSED;
}

static int process_connect(struct ceph_connection *con)
{
	u64 sup_feat = con->msgr->supported_features;
	u64 req_feat = con->msgr->required_features;
	u64 server_feat = le64_to_cpu(con->in_reply.features);
	int ret;

	dout("process_connect on %p tag %d\n", con, (int)con->in_tag);

	switch (con->in_reply.tag) {
	case CEPH_MSGR_TAG_FEATURES:
		pr_err("%s%lld %s feature set mismatch,"
		       " my %llx < server's %llx, missing %llx\n",
		       ENTITY_NAME(con->peer_name),
		       ceph_pr_addr(&con->peer_addr.in_addr),
		       sup_feat, server_feat, server_feat & ~sup_feat);
		con->error_msg = "missing required protocol features";
		fail_protocol(con);
		return -1;

	case CEPH_MSGR_TAG_BADPROTOVER:
		pr_err("%s%lld %s protocol version mismatch,"
		       " my %d != server's %d\n",
		       ENTITY_NAME(con->peer_name),
		       ceph_pr_addr(&con->peer_addr.in_addr),
		       le32_to_cpu(con->out_connect.protocol_version),
		       le32_to_cpu(con->in_reply.protocol_version));
		con->error_msg = "protocol version mismatch";
		fail_protocol(con);
		return -1;

	case CEPH_MSGR_TAG_BADAUTHORIZER:
		con->auth_retry++;
		dout("process_connect %p got BADAUTHORIZER attempt %d\n", con,
		     con->auth_retry);
		if (con->auth_retry == 2) {
			con->error_msg = "connect authorization failure";
			return -1;
		}
		con->auth_retry = 1;
<<<<<<< HEAD
=======
		con_out_kvec_reset(con);
>>>>>>> 9450d57e
		ret = prepare_write_connect(con);
		if (ret < 0)
			return ret;
		prepare_read_connect(con);
		break;

	case CEPH_MSGR_TAG_RESETSESSION:
		/*
		 * If we connected with a large connect_seq but the peer
		 * has no record of a session with us (no connection, or
		 * connect_seq == 0), they will send RESETSESION to indicate
		 * that they must have reset their session, and may have
		 * dropped messages.
		 */
		dout("process_connect got RESET peer seq %u\n",
		     le32_to_cpu(con->in_reply.connect_seq));
		pr_err("%s%lld %s connection reset\n",
		       ENTITY_NAME(con->peer_name),
		       ceph_pr_addr(&con->peer_addr.in_addr));
		reset_connection(con);
<<<<<<< HEAD
=======
		con_out_kvec_reset(con);
>>>>>>> 9450d57e
		ret = prepare_write_connect(con);
		if (ret < 0)
			return ret;
		prepare_read_connect(con);

		/* Tell ceph about it. */
		mutex_unlock(&con->mutex);
		pr_info("reset on %s%lld\n", ENTITY_NAME(con->peer_name));
		if (con->ops->peer_reset)
			con->ops->peer_reset(con);
		mutex_lock(&con->mutex);
		if (con->state != CON_STATE_NEGOTIATING)
			return -EAGAIN;
		break;

	case CEPH_MSGR_TAG_RETRY_SESSION:
		/*
		 * If we sent a smaller connect_seq than the peer has, try
		 * again with a larger value.
		 */
		dout("process_connect got RETRY_SESSION my seq %u, peer %u\n",
		     le32_to_cpu(con->out_connect.connect_seq),
		     le32_to_cpu(con->in_reply.connect_seq));
		con->connect_seq = le32_to_cpu(con->in_reply.connect_seq);
<<<<<<< HEAD
=======
		con_out_kvec_reset(con);
>>>>>>> 9450d57e
		ret = prepare_write_connect(con);
		if (ret < 0)
			return ret;
		prepare_read_connect(con);
		break;

	case CEPH_MSGR_TAG_RETRY_GLOBAL:
		/*
		 * If we sent a smaller global_seq than the peer has, try
		 * again with a larger value.
		 */
		dout("process_connect got RETRY_GLOBAL my %u peer_gseq %u\n",
		     con->peer_global_seq,
		     le32_to_cpu(con->in_reply.global_seq));
		get_global_seq(con->msgr,
			       le32_to_cpu(con->in_reply.global_seq));
<<<<<<< HEAD
=======
		con_out_kvec_reset(con);
>>>>>>> 9450d57e
		ret = prepare_write_connect(con);
		if (ret < 0)
			return ret;
		prepare_read_connect(con);
		break;

	case CEPH_MSGR_TAG_READY:
		if (req_feat & ~server_feat) {
			pr_err("%s%lld %s protocol feature mismatch,"
			       " my required %llx > server's %llx, need %llx\n",
			       ENTITY_NAME(con->peer_name),
			       ceph_pr_addr(&con->peer_addr.in_addr),
			       req_feat, server_feat, req_feat & ~server_feat);
			con->error_msg = "missing required protocol features";
			fail_protocol(con);
			return -1;
		}

		BUG_ON(con->state != CON_STATE_NEGOTIATING);
		con->state = CON_STATE_OPEN;

		con->peer_global_seq = le32_to_cpu(con->in_reply.global_seq);
		con->connect_seq++;
		con->peer_features = server_feat;
		dout("process_connect got READY gseq %d cseq %d (%d)\n",
		     con->peer_global_seq,
		     le32_to_cpu(con->in_reply.connect_seq),
		     con->connect_seq);
		WARN_ON(con->connect_seq !=
			le32_to_cpu(con->in_reply.connect_seq));

		if (con->in_reply.flags & CEPH_MSG_CONNECT_LOSSY)
			set_bit(CON_FLAG_LOSSYTX, &con->flags);

		con->delay = 0;      /* reset backoff memory */

		prepare_read_tag(con);
		break;

	case CEPH_MSGR_TAG_WAIT:
		/*
		 * If there is a connection race (we are opening
		 * connections to each other), one of us may just have
		 * to WAIT.  This shouldn't happen if we are the
		 * client.
		 */
		pr_err("process_connect got WAIT as client\n");
		con->error_msg = "protocol error, got WAIT as client";
		return -1;

	default:
		pr_err("connect protocol error, will retry\n");
		con->error_msg = "protocol error, garbage tag during connect";
		return -1;
	}
	return 0;
}


/*
 * read (part of) an ack
 */
static int read_partial_ack(struct ceph_connection *con)
{
	int size = sizeof (con->in_temp_ack);
	int end = size;

	return read_partial(con, end, size, &con->in_temp_ack);
}


/*
 * We can finally discard anything that's been acked.
 */
static void process_ack(struct ceph_connection *con)
{
	struct ceph_msg *m;
	u64 ack = le64_to_cpu(con->in_temp_ack);
	u64 seq;

	while (!list_empty(&con->out_sent)) {
		m = list_first_entry(&con->out_sent, struct ceph_msg,
				     list_head);
		seq = le64_to_cpu(m->hdr.seq);
		if (seq > ack)
			break;
		dout("got ack for seq %llu type %d at %p\n", seq,
		     le16_to_cpu(m->hdr.type), m);
		m->ack_stamp = jiffies;
		ceph_msg_remove(m);
	}
	prepare_read_tag(con);
}




static int read_partial_message_section(struct ceph_connection *con,
					struct kvec *section,
					unsigned int sec_len, u32 *crc)
{
	int ret, left;

	BUG_ON(!section);

	while (section->iov_len < sec_len) {
		BUG_ON(section->iov_base == NULL);
		left = sec_len - section->iov_len;
		ret = ceph_tcp_recvmsg(con->sock, (char *)section->iov_base +
				       section->iov_len, left);
		if (ret <= 0)
			return ret;
		section->iov_len += ret;
	}
	if (section->iov_len == sec_len)
		*crc = crc32c(0, section->iov_base, section->iov_len);

	return 1;
}

static int ceph_con_in_msg_alloc(struct ceph_connection *con, int *skip);

static int read_partial_message_pages(struct ceph_connection *con,
				      struct page **pages,
				      unsigned int data_len, bool do_datacrc)
{
	void *p;
	int ret;
	int left;

	left = min((int)(data_len - con->in_msg_pos.data_pos),
		   (int)(PAGE_SIZE - con->in_msg_pos.page_pos));
	/* (page) data */
	BUG_ON(pages == NULL);
	p = kmap(pages[con->in_msg_pos.page]);
	ret = ceph_tcp_recvmsg(con->sock, p + con->in_msg_pos.page_pos,
			       left);
	if (ret > 0 && do_datacrc)
		con->in_data_crc =
			crc32c(con->in_data_crc,
				  p + con->in_msg_pos.page_pos, ret);
	kunmap(pages[con->in_msg_pos.page]);
	if (ret <= 0)
		return ret;
	con->in_msg_pos.data_pos += ret;
	con->in_msg_pos.page_pos += ret;
	if (con->in_msg_pos.page_pos == PAGE_SIZE) {
		con->in_msg_pos.page_pos = 0;
		con->in_msg_pos.page++;
	}

	return ret;
}

#ifdef CONFIG_BLOCK
static int read_partial_message_bio(struct ceph_connection *con,
				    struct bio **bio_iter, int *bio_seg,
				    unsigned int data_len, bool do_datacrc)
{
	struct bio_vec *bv = bio_iovec_idx(*bio_iter, *bio_seg);
	void *p;
	int ret, left;

	left = min((int)(data_len - con->in_msg_pos.data_pos),
		   (int)(bv->bv_len - con->in_msg_pos.page_pos));

	p = kmap(bv->bv_page) + bv->bv_offset;

	ret = ceph_tcp_recvmsg(con->sock, p + con->in_msg_pos.page_pos,
			       left);
	if (ret > 0 && do_datacrc)
		con->in_data_crc =
			crc32c(con->in_data_crc,
				  p + con->in_msg_pos.page_pos, ret);
	kunmap(bv->bv_page);
	if (ret <= 0)
		return ret;
	con->in_msg_pos.data_pos += ret;
	con->in_msg_pos.page_pos += ret;
	if (con->in_msg_pos.page_pos == bv->bv_len) {
		con->in_msg_pos.page_pos = 0;
		iter_bio_next(bio_iter, bio_seg);
	}

	return ret;
}
#endif

/*
 * read (part of) a message.
 */
static int read_partial_message(struct ceph_connection *con)
{
	struct ceph_msg *m = con->in_msg;
	int size;
	int end;
	int ret;
	unsigned int front_len, middle_len, data_len;
	bool do_datacrc = !con->msgr->nocrc;
	u64 seq;
	u32 crc;

	dout("read_partial_message con %p msg %p\n", con, m);

	/* header */
	size = sizeof (con->in_hdr);
	end = size;
	ret = read_partial(con, end, size, &con->in_hdr);
	if (ret <= 0)
		return ret;

	crc = crc32c(0, &con->in_hdr, offsetof(struct ceph_msg_header, crc));
	if (cpu_to_le32(crc) != con->in_hdr.crc) {
		pr_err("read_partial_message bad hdr "
		       " crc %u != expected %u\n",
		       crc, con->in_hdr.crc);
		return -EBADMSG;
	}

	front_len = le32_to_cpu(con->in_hdr.front_len);
	if (front_len > CEPH_MSG_MAX_FRONT_LEN)
		return -EIO;
	middle_len = le32_to_cpu(con->in_hdr.middle_len);
	if (middle_len > CEPH_MSG_MAX_DATA_LEN)
		return -EIO;
	data_len = le32_to_cpu(con->in_hdr.data_len);
	if (data_len > CEPH_MSG_MAX_DATA_LEN)
		return -EIO;

	/* verify seq# */
	seq = le64_to_cpu(con->in_hdr.seq);
	if ((s64)seq - (s64)con->in_seq < 1) {
		pr_info("skipping %s%lld %s seq %lld expected %lld\n",
			ENTITY_NAME(con->peer_name),
			ceph_pr_addr(&con->peer_addr.in_addr),
			seq, con->in_seq + 1);
		con->in_base_pos = -front_len - middle_len - data_len -
			sizeof(m->footer);
		con->in_tag = CEPH_MSGR_TAG_READY;
		return 0;
	} else if ((s64)seq - (s64)con->in_seq > 1) {
		pr_err("read_partial_message bad seq %lld expected %lld\n",
		       seq, con->in_seq + 1);
		con->error_msg = "bad message sequence # for incoming message";
		return -EBADMSG;
	}

	/* allocate message? */
	if (!con->in_msg) {
		int skip = 0;

		dout("got hdr type %d front %d data %d\n", con->in_hdr.type,
		     con->in_hdr.front_len, con->in_hdr.data_len);
		ret = ceph_con_in_msg_alloc(con, &skip);
		if (ret < 0)
			return ret;
		if (skip) {
			/* skip this message */
			dout("alloc_msg said skip message\n");
			BUG_ON(con->in_msg);
			con->in_base_pos = -front_len - middle_len - data_len -
				sizeof(m->footer);
			con->in_tag = CEPH_MSGR_TAG_READY;
			con->in_seq++;
			return 0;
		}

		BUG_ON(!con->in_msg);
		BUG_ON(con->in_msg->con != con);
		m = con->in_msg;
		m->front.iov_len = 0;    /* haven't read it yet */
		if (m->middle)
			m->middle->vec.iov_len = 0;

		con->in_msg_pos.page = 0;
		if (m->pages)
			con->in_msg_pos.page_pos = m->page_alignment;
		else
			con->in_msg_pos.page_pos = 0;
		con->in_msg_pos.data_pos = 0;

#ifdef CONFIG_BLOCK
		if (m->bio)
			init_bio_iter(m->bio, &m->bio_iter, &m->bio_seg);
#endif
	}

	/* front */
	ret = read_partial_message_section(con, &m->front, front_len,
					   &con->in_front_crc);
	if (ret <= 0)
		return ret;

	/* middle */
	if (m->middle) {
		ret = read_partial_message_section(con, &m->middle->vec,
						   middle_len,
						   &con->in_middle_crc);
		if (ret <= 0)
			return ret;
	}

	/* (page) data */
	while (con->in_msg_pos.data_pos < data_len) {
		if (m->pages) {
			ret = read_partial_message_pages(con, m->pages,
						 data_len, do_datacrc);
			if (ret <= 0)
				return ret;
#ifdef CONFIG_BLOCK
		} else if (m->bio) {
			BUG_ON(!m->bio_iter);
			ret = read_partial_message_bio(con,
						 &m->bio_iter, &m->bio_seg,
						 data_len, do_datacrc);
			if (ret <= 0)
				return ret;
#endif
		} else {
			BUG_ON(1);
		}
	}

	/* footer */
	size = sizeof (m->footer);
	end += size;
	ret = read_partial(con, end, size, &m->footer);
	if (ret <= 0)
		return ret;

	dout("read_partial_message got msg %p %d (%u) + %d (%u) + %d (%u)\n",
	     m, front_len, m->footer.front_crc, middle_len,
	     m->footer.middle_crc, data_len, m->footer.data_crc);

	/* crc ok? */
	if (con->in_front_crc != le32_to_cpu(m->footer.front_crc)) {
		pr_err("read_partial_message %p front crc %u != exp. %u\n",
		       m, con->in_front_crc, m->footer.front_crc);
		return -EBADMSG;
	}
	if (con->in_middle_crc != le32_to_cpu(m->footer.middle_crc)) {
		pr_err("read_partial_message %p middle crc %u != exp %u\n",
		       m, con->in_middle_crc, m->footer.middle_crc);
		return -EBADMSG;
	}
	if (do_datacrc &&
	    (m->footer.flags & CEPH_MSG_FOOTER_NOCRC) == 0 &&
	    con->in_data_crc != le32_to_cpu(m->footer.data_crc)) {
		pr_err("read_partial_message %p data crc %u != exp. %u\n", m,
		       con->in_data_crc, le32_to_cpu(m->footer.data_crc));
		return -EBADMSG;
	}

	return 1; /* done! */
}

/*
 * Process message.  This happens in the worker thread.  The callback should
 * be careful not to do anything that waits on other incoming messages or it
 * may deadlock.
 */
static void process_message(struct ceph_connection *con)
{
	struct ceph_msg *msg;

	BUG_ON(con->in_msg->con != con);
	con->in_msg->con = NULL;
	msg = con->in_msg;
	con->in_msg = NULL;
	con->ops->put(con);

	/* if first message, set peer_name */
	if (con->peer_name.type == 0)
		con->peer_name = msg->hdr.src;

	con->in_seq++;
	mutex_unlock(&con->mutex);

	dout("===== %p %llu from %s%lld %d=%s len %d+%d (%u %u %u) =====\n",
	     msg, le64_to_cpu(msg->hdr.seq),
	     ENTITY_NAME(msg->hdr.src),
	     le16_to_cpu(msg->hdr.type),
	     ceph_msg_type_name(le16_to_cpu(msg->hdr.type)),
	     le32_to_cpu(msg->hdr.front_len),
	     le32_to_cpu(msg->hdr.data_len),
	     con->in_front_crc, con->in_middle_crc, con->in_data_crc);
	con->ops->dispatch(con, msg);

	mutex_lock(&con->mutex);
}


/*
 * Write something to the socket.  Called in a worker thread when the
 * socket appears to be writeable and we have something ready to send.
 */
static int try_write(struct ceph_connection *con)
{
	int ret = 1;

	dout("try_write start %p state %lu\n", con, con->state);

more:
	dout("try_write out_kvec_bytes %d\n", con->out_kvec_bytes);

	/* open the socket first? */
	if (con->state == CON_STATE_PREOPEN) {
		BUG_ON(con->sock);
		con->state = CON_STATE_CONNECTING;

		con_out_kvec_reset(con);
		prepare_write_banner(con);
		prepare_read_banner(con);

		BUG_ON(con->in_msg);
		con->in_tag = CEPH_MSGR_TAG_READY;
		dout("try_write initiating connect on %p new state %lu\n",
		     con, con->state);
		ret = ceph_tcp_connect(con);
		if (ret < 0) {
			con->error_msg = "connect error";
			goto out;
		}
	}

more_kvec:
	/* kvec data queued? */
	if (con->out_skip) {
		ret = write_partial_skip(con);
		if (ret <= 0)
			goto out;
	}
	if (con->out_kvec_left) {
		ret = write_partial_kvec(con);
		if (ret <= 0)
			goto out;
	}

	/* msg pages? */
	if (con->out_msg) {
		if (con->out_msg_done) {
			ceph_msg_put(con->out_msg);
			con->out_msg = NULL;   /* we're done with this one */
			goto do_next;
		}

		ret = write_partial_msg_pages(con);
		if (ret == 1)
			goto more_kvec;  /* we need to send the footer, too! */
		if (ret == 0)
			goto out;
		if (ret < 0) {
			dout("try_write write_partial_msg_pages err %d\n",
			     ret);
			goto out;
		}
	}

do_next:
	if (con->state == CON_STATE_OPEN) {
		/* is anything else pending? */
		if (!list_empty(&con->out_queue)) {
			prepare_write_message(con);
			goto more;
		}
		if (con->in_seq > con->in_seq_acked) {
			prepare_write_ack(con);
			goto more;
		}
		if (test_and_clear_bit(CON_FLAG_KEEPALIVE_PENDING,
				       &con->flags)) {
			prepare_write_keepalive(con);
			goto more;
		}
	}

	/* Nothing to do! */
	clear_bit(CON_FLAG_WRITE_PENDING, &con->flags);
	dout("try_write nothing else to write.\n");
	ret = 0;
out:
	dout("try_write done on %p ret %d\n", con, ret);
	return ret;
}



/*
 * Read what we can from the socket.
 */
static int try_read(struct ceph_connection *con)
{
	int ret = -1;

more:
	dout("try_read start on %p state %lu\n", con, con->state);
	if (con->state != CON_STATE_CONNECTING &&
	    con->state != CON_STATE_NEGOTIATING &&
	    con->state != CON_STATE_OPEN)
		return 0;

	BUG_ON(!con->sock);

	dout("try_read tag %d in_base_pos %d\n", (int)con->in_tag,
	     con->in_base_pos);

	if (con->state == CON_STATE_CONNECTING) {
		dout("try_read connecting\n");
		ret = read_partial_banner(con);
		if (ret <= 0)
			goto out;
		ret = process_banner(con);
		if (ret < 0)
			goto out;

		BUG_ON(con->state != CON_STATE_CONNECTING);
		con->state = CON_STATE_NEGOTIATING;

<<<<<<< HEAD
		/* Banner is good, exchange connection info */
=======
		/*
		 * Received banner is good, exchange connection info.
		 * Do not reset out_kvec, as sending our banner raced
		 * with receiving peer banner after connect completed.
		 */
>>>>>>> 9450d57e
		ret = prepare_write_connect(con);
		if (ret < 0)
			goto out;
		prepare_read_connect(con);

		/* Send connection info before awaiting response */
		goto out;
	}

	if (con->state == CON_STATE_NEGOTIATING) {
		dout("try_read negotiating\n");
		ret = read_partial_connect(con);
		if (ret <= 0)
			goto out;
		ret = process_connect(con);
		if (ret < 0)
			goto out;
		goto more;
	}

	BUG_ON(con->state != CON_STATE_OPEN);

	if (con->in_base_pos < 0) {
		/*
		 * skipping + discarding content.
		 *
		 * FIXME: there must be a better way to do this!
		 */
		static char buf[SKIP_BUF_SIZE];
		int skip = min((int) sizeof (buf), -con->in_base_pos);

		dout("skipping %d / %d bytes\n", skip, -con->in_base_pos);
		ret = ceph_tcp_recvmsg(con->sock, buf, skip);
		if (ret <= 0)
			goto out;
		con->in_base_pos += ret;
		if (con->in_base_pos)
			goto more;
	}
	if (con->in_tag == CEPH_MSGR_TAG_READY) {
		/*
		 * what's next?
		 */
		ret = ceph_tcp_recvmsg(con->sock, &con->in_tag, 1);
		if (ret <= 0)
			goto out;
		dout("try_read got tag %d\n", (int)con->in_tag);
		switch (con->in_tag) {
		case CEPH_MSGR_TAG_MSG:
			prepare_read_message(con);
			break;
		case CEPH_MSGR_TAG_ACK:
			prepare_read_ack(con);
			break;
		case CEPH_MSGR_TAG_CLOSE:
			con_close_socket(con);
			con->state = CON_STATE_CLOSED;
			goto out;
		default:
			goto bad_tag;
		}
	}
	if (con->in_tag == CEPH_MSGR_TAG_MSG) {
		ret = read_partial_message(con);
		if (ret <= 0) {
			switch (ret) {
			case -EBADMSG:
				con->error_msg = "bad crc";
				ret = -EIO;
				break;
			case -EIO:
				con->error_msg = "io error";
				break;
			}
			goto out;
		}
		if (con->in_tag == CEPH_MSGR_TAG_READY)
			goto more;
		process_message(con);
		if (con->state == CON_STATE_OPEN)
			prepare_read_tag(con);
		goto more;
	}
	if (con->in_tag == CEPH_MSGR_TAG_ACK) {
		ret = read_partial_ack(con);
		if (ret <= 0)
			goto out;
		process_ack(con);
		goto more;
	}

out:
	dout("try_read done on %p ret %d\n", con, ret);
	return ret;

bad_tag:
	pr_err("try_read bad con->in_tag = %d\n", (int)con->in_tag);
	con->error_msg = "protocol error, garbage tag";
	ret = -1;
	goto out;
}


/*
 * Atomically queue work on a connection.  Bump @con reference to
 * avoid races with connection teardown.
 */
static void queue_con(struct ceph_connection *con)
{
	if (!con->ops->get(con)) {
		dout("queue_con %p ref count 0\n", con);
		return;
	}

	if (!queue_delayed_work(ceph_msgr_wq, &con->work, 0)) {
		dout("queue_con %p - already queued\n", con);
		con->ops->put(con);
	} else {
		dout("queue_con %p\n", con);
	}
}

/*
 * Do some work on a connection.  Drop a connection ref when we're done.
 */
static void con_work(struct work_struct *work)
{
	struct ceph_connection *con = container_of(work, struct ceph_connection,
						   work.work);
	int ret;

	mutex_lock(&con->mutex);
restart:
	if (test_and_clear_bit(CON_FLAG_SOCK_CLOSED, &con->flags)) {
		switch (con->state) {
		case CON_STATE_CONNECTING:
			con->error_msg = "connection failed";
			break;
		case CON_STATE_NEGOTIATING:
			con->error_msg = "negotiation failed";
			break;
		case CON_STATE_OPEN:
			con->error_msg = "socket closed";
			break;
		default:
			dout("unrecognized con state %d\n", (int)con->state);
			con->error_msg = "unrecognized con state";
			BUG();
		}
		goto fault;
	}

	if (test_and_clear_bit(CON_FLAG_BACKOFF, &con->flags)) {
		dout("con_work %p backing off\n", con);
		if (queue_delayed_work(ceph_msgr_wq, &con->work,
				       round_jiffies_relative(con->delay))) {
			dout("con_work %p backoff %lu\n", con, con->delay);
			mutex_unlock(&con->mutex);
			return;
		} else {
			con->ops->put(con);
			dout("con_work %p FAILED to back off %lu\n", con,
			     con->delay);
		}
	}

	if (con->state == CON_STATE_STANDBY) {
		dout("con_work %p STANDBY\n", con);
		goto done;
	}
	if (con->state == CON_STATE_CLOSED) {
		dout("con_work %p CLOSED\n", con);
		BUG_ON(con->sock);
		goto done;
	}
	if (con->state == CON_STATE_PREOPEN) {
		dout("con_work OPENING\n");
		BUG_ON(con->sock);
	}

	ret = try_read(con);
	if (ret == -EAGAIN)
		goto restart;
	if (ret < 0) {
		con->error_msg = "socket error on read";
		goto fault;
	}

	ret = try_write(con);
	if (ret == -EAGAIN)
		goto restart;
	if (ret < 0) {
		con->error_msg = "socket error on write";
		goto fault;
	}

done:
	mutex_unlock(&con->mutex);
done_unlocked:
	con->ops->put(con);
	return;

fault:
	ceph_fault(con);     /* error/fault path */
	goto done_unlocked;
}


/*
 * Generic error/fault handler.  A retry mechanism is used with
 * exponential backoff
 */
static void ceph_fault(struct ceph_connection *con)
	__releases(con->mutex)
{
	pr_err("%s%lld %s %s\n", ENTITY_NAME(con->peer_name),
	       ceph_pr_addr(&con->peer_addr.in_addr), con->error_msg);
	dout("fault %p state %lu to peer %s\n",
	     con, con->state, ceph_pr_addr(&con->peer_addr.in_addr));

	BUG_ON(con->state != CON_STATE_CONNECTING &&
	       con->state != CON_STATE_NEGOTIATING &&
	       con->state != CON_STATE_OPEN);

	con_close_socket(con);

	if (test_bit(CON_FLAG_LOSSYTX, &con->flags)) {
		dout("fault on LOSSYTX channel, marking CLOSED\n");
		con->state = CON_STATE_CLOSED;
		goto out_unlock;
	}

	if (con->in_msg) {
		BUG_ON(con->in_msg->con != con);
		con->in_msg->con = NULL;
		ceph_msg_put(con->in_msg);
		con->in_msg = NULL;
		con->ops->put(con);
	}

	/* Requeue anything that hasn't been acked */
	list_splice_init(&con->out_sent, &con->out_queue);

	/* If there are no messages queued or keepalive pending, place
	 * the connection in a STANDBY state */
	if (list_empty(&con->out_queue) &&
	    !test_bit(CON_FLAG_KEEPALIVE_PENDING, &con->flags)) {
		dout("fault %p setting STANDBY clearing WRITE_PENDING\n", con);
		clear_bit(CON_FLAG_WRITE_PENDING, &con->flags);
		con->state = CON_STATE_STANDBY;
	} else {
		/* retry after a delay. */
		con->state = CON_STATE_PREOPEN;
		if (con->delay == 0)
			con->delay = BASE_DELAY_INTERVAL;
		else if (con->delay < MAX_DELAY_INTERVAL)
			con->delay *= 2;
		con->ops->get(con);
		if (queue_delayed_work(ceph_msgr_wq, &con->work,
				       round_jiffies_relative(con->delay))) {
			dout("fault queued %p delay %lu\n", con, con->delay);
		} else {
			con->ops->put(con);
			dout("fault failed to queue %p delay %lu, backoff\n",
			     con, con->delay);
			/*
			 * In many cases we see a socket state change
			 * while con_work is running and end up
			 * queuing (non-delayed) work, such that we
			 * can't backoff with a delay.  Set a flag so
			 * that when con_work restarts we schedule the
			 * delay then.
			 */
			set_bit(CON_FLAG_BACKOFF, &con->flags);
		}
	}

out_unlock:
	mutex_unlock(&con->mutex);
	/*
	 * in case we faulted due to authentication, invalidate our
	 * current tickets so that we can get new ones.
	 */
	if (con->auth_retry && con->ops->invalidate_authorizer) {
		dout("calling invalidate_authorizer()\n");
		con->ops->invalidate_authorizer(con);
	}

	if (con->ops->fault)
		con->ops->fault(con);
}



/*
 * initialize a new messenger instance
 */
void ceph_messenger_init(struct ceph_messenger *msgr,
			struct ceph_entity_addr *myaddr,
			u32 supported_features,
			u32 required_features,
			bool nocrc)
{
	msgr->supported_features = supported_features;
	msgr->required_features = required_features;

	spin_lock_init(&msgr->global_seq_lock);

	if (myaddr)
		msgr->inst.addr = *myaddr;

	/* select a random nonce */
	msgr->inst.addr.type = 0;
	get_random_bytes(&msgr->inst.addr.nonce, sizeof(msgr->inst.addr.nonce));
	encode_my_addr(msgr);
	msgr->nocrc = nocrc;

	atomic_set(&msgr->stopping, 0);

	dout("%s %p\n", __func__, msgr);
}
EXPORT_SYMBOL(ceph_messenger_init);

static void clear_standby(struct ceph_connection *con)
{
	/* come back from STANDBY? */
	if (con->state == CON_STATE_STANDBY) {
		dout("clear_standby %p and ++connect_seq\n", con);
		con->state = CON_STATE_PREOPEN;
		con->connect_seq++;
		WARN_ON(test_bit(CON_FLAG_WRITE_PENDING, &con->flags));
		WARN_ON(test_bit(CON_FLAG_KEEPALIVE_PENDING, &con->flags));
	}
}

/*
 * Queue up an outgoing message on the given connection.
 */
void ceph_con_send(struct ceph_connection *con, struct ceph_msg *msg)
{
	/* set src+dst */
	msg->hdr.src = con->msgr->inst.name;
	BUG_ON(msg->front.iov_len != le32_to_cpu(msg->hdr.front_len));
	msg->needs_out_seq = true;

	mutex_lock(&con->mutex);

	if (con->state == CON_STATE_CLOSED) {
		dout("con_send %p closed, dropping %p\n", con, msg);
		ceph_msg_put(msg);
		mutex_unlock(&con->mutex);
		return;
	}

	BUG_ON(msg->con != NULL);
	msg->con = con->ops->get(con);
	BUG_ON(msg->con == NULL);

	BUG_ON(!list_empty(&msg->list_head));
	list_add_tail(&msg->list_head, &con->out_queue);
	dout("----- %p to %s%lld %d=%s len %d+%d+%d -----\n", msg,
	     ENTITY_NAME(con->peer_name), le16_to_cpu(msg->hdr.type),
	     ceph_msg_type_name(le16_to_cpu(msg->hdr.type)),
	     le32_to_cpu(msg->hdr.front_len),
	     le32_to_cpu(msg->hdr.middle_len),
	     le32_to_cpu(msg->hdr.data_len));

	clear_standby(con);
	mutex_unlock(&con->mutex);

	/* if there wasn't anything waiting to send before, queue
	 * new work */
	if (test_and_set_bit(CON_FLAG_WRITE_PENDING, &con->flags) == 0)
		queue_con(con);
}
EXPORT_SYMBOL(ceph_con_send);

/*
 * Revoke a message that was previously queued for send
 */
void ceph_msg_revoke(struct ceph_msg *msg)
{
	struct ceph_connection *con = msg->con;

	if (!con)
		return;		/* Message not in our possession */

	mutex_lock(&con->mutex);
	if (!list_empty(&msg->list_head)) {
		dout("%s %p msg %p - was on queue\n", __func__, con, msg);
		list_del_init(&msg->list_head);
		BUG_ON(msg->con == NULL);
		msg->con->ops->put(msg->con);
		msg->con = NULL;
		msg->hdr.seq = 0;

		ceph_msg_put(msg);
	}
	if (con->out_msg == msg) {
		dout("%s %p msg %p - was sending\n", __func__, con, msg);
		con->out_msg = NULL;
		if (con->out_kvec_is_msg) {
			con->out_skip = con->out_kvec_bytes;
			con->out_kvec_is_msg = false;
		}
		msg->hdr.seq = 0;

		ceph_msg_put(msg);
	}
	mutex_unlock(&con->mutex);
}

/*
 * Revoke a message that we may be reading data into
 */
void ceph_msg_revoke_incoming(struct ceph_msg *msg)
{
	struct ceph_connection *con;

	BUG_ON(msg == NULL);
	if (!msg->con) {
		dout("%s msg %p null con\n", __func__, msg);

		return;		/* Message not in our possession */
	}

	con = msg->con;
	mutex_lock(&con->mutex);
	if (con->in_msg == msg) {
		unsigned int front_len = le32_to_cpu(con->in_hdr.front_len);
		unsigned int middle_len = le32_to_cpu(con->in_hdr.middle_len);
		unsigned int data_len = le32_to_cpu(con->in_hdr.data_len);

		/* skip rest of message */
		dout("%s %p msg %p revoked\n", __func__, con, msg);
		con->in_base_pos = con->in_base_pos -
				sizeof(struct ceph_msg_header) -
				front_len -
				middle_len -
				data_len -
				sizeof(struct ceph_msg_footer);
		ceph_msg_put(con->in_msg);
		con->in_msg = NULL;
		con->in_tag = CEPH_MSGR_TAG_READY;
		con->in_seq++;
	} else {
		dout("%s %p in_msg %p msg %p no-op\n",
		     __func__, con, con->in_msg, msg);
	}
	mutex_unlock(&con->mutex);
}

/*
 * Queue a keepalive byte to ensure the tcp connection is alive.
 */
void ceph_con_keepalive(struct ceph_connection *con)
{
	dout("con_keepalive %p\n", con);
	mutex_lock(&con->mutex);
	clear_standby(con);
	mutex_unlock(&con->mutex);
	if (test_and_set_bit(CON_FLAG_KEEPALIVE_PENDING, &con->flags) == 0 &&
	    test_and_set_bit(CON_FLAG_WRITE_PENDING, &con->flags) == 0)
		queue_con(con);
}
EXPORT_SYMBOL(ceph_con_keepalive);


/*
 * construct a new message with given type, size
 * the new msg has a ref count of 1.
 */
struct ceph_msg *ceph_msg_new(int type, int front_len, gfp_t flags,
			      bool can_fail)
{
	struct ceph_msg *m;

	m = kmalloc(sizeof(*m), flags);
	if (m == NULL)
		goto out;
	kref_init(&m->kref);

	m->con = NULL;
	INIT_LIST_HEAD(&m->list_head);

	m->hdr.tid = 0;
	m->hdr.type = cpu_to_le16(type);
	m->hdr.priority = cpu_to_le16(CEPH_MSG_PRIO_DEFAULT);
	m->hdr.version = 0;
	m->hdr.front_len = cpu_to_le32(front_len);
	m->hdr.middle_len = 0;
	m->hdr.data_len = 0;
	m->hdr.data_off = 0;
	m->hdr.reserved = 0;
	m->footer.front_crc = 0;
	m->footer.middle_crc = 0;
	m->footer.data_crc = 0;
	m->footer.flags = 0;
	m->front_max = front_len;
	m->front_is_vmalloc = false;
	m->more_to_follow = false;
	m->ack_stamp = 0;
	m->pool = NULL;

	/* middle */
	m->middle = NULL;

	/* data */
	m->nr_pages = 0;
	m->page_alignment = 0;
	m->pages = NULL;
	m->pagelist = NULL;
	m->bio = NULL;
	m->bio_iter = NULL;
	m->bio_seg = 0;
	m->trail = NULL;

	/* front */
	if (front_len) {
		if (front_len > PAGE_CACHE_SIZE) {
			m->front.iov_base = __vmalloc(front_len, flags,
						      PAGE_KERNEL);
			m->front_is_vmalloc = true;
		} else {
			m->front.iov_base = kmalloc(front_len, flags);
		}
		if (m->front.iov_base == NULL) {
			dout("ceph_msg_new can't allocate %d bytes\n",
			     front_len);
			goto out2;
		}
	} else {
		m->front.iov_base = NULL;
	}
	m->front.iov_len = front_len;

	dout("ceph_msg_new %p front %d\n", m, front_len);
	return m;

out2:
	ceph_msg_put(m);
out:
	if (!can_fail) {
		pr_err("msg_new can't create type %d front %d\n", type,
		       front_len);
		WARN_ON(1);
	} else {
		dout("msg_new can't create type %d front %d\n", type,
		     front_len);
	}
	return NULL;
}
EXPORT_SYMBOL(ceph_msg_new);

/*
 * Allocate "middle" portion of a message, if it is needed and wasn't
 * allocated by alloc_msg.  This allows us to read a small fixed-size
 * per-type header in the front and then gracefully fail (i.e.,
 * propagate the error to the caller based on info in the front) when
 * the middle is too large.
 */
static int ceph_alloc_middle(struct ceph_connection *con, struct ceph_msg *msg)
{
	int type = le16_to_cpu(msg->hdr.type);
	int middle_len = le32_to_cpu(msg->hdr.middle_len);

	dout("alloc_middle %p type %d %s middle_len %d\n", msg, type,
	     ceph_msg_type_name(type), middle_len);
	BUG_ON(!middle_len);
	BUG_ON(msg->middle);

	msg->middle = ceph_buffer_new(middle_len, GFP_NOFS);
	if (!msg->middle)
		return -ENOMEM;
	return 0;
}

/*
 * Allocate a message for receiving an incoming message on a
 * connection, and save the result in con->in_msg.  Uses the
 * connection's private alloc_msg op if available.
 *
 * Returns 0 on success, or a negative error code.
 *
 * On success, if we set *skip = 1:
 *  - the next message should be skipped and ignored.
 *  - con->in_msg == NULL
 * or if we set *skip = 0:
 *  - con->in_msg is non-null.
 * On error (ENOMEM, EAGAIN, ...),
 *  - con->in_msg == NULL
 */
static int ceph_con_in_msg_alloc(struct ceph_connection *con, int *skip)
{
	struct ceph_msg_header *hdr = &con->in_hdr;
	int type = le16_to_cpu(hdr->type);
	int front_len = le32_to_cpu(hdr->front_len);
	int middle_len = le32_to_cpu(hdr->middle_len);
	int ret = 0;

	BUG_ON(con->in_msg != NULL);

	if (con->ops->alloc_msg) {
		struct ceph_msg *msg;

		mutex_unlock(&con->mutex);
		msg = con->ops->alloc_msg(con, hdr, skip);
		mutex_lock(&con->mutex);
		if (con->state != CON_STATE_OPEN) {
			ceph_msg_put(msg);
			return -EAGAIN;
		}
		con->in_msg = msg;
		if (con->in_msg) {
			con->in_msg->con = con->ops->get(con);
			BUG_ON(con->in_msg->con == NULL);
		}
		if (*skip) {
			con->in_msg = NULL;
			return 0;
		}
		if (!con->in_msg) {
			con->error_msg =
				"error allocating memory for incoming message";
			return -ENOMEM;
		}
	}
	if (!con->in_msg) {
		con->in_msg = ceph_msg_new(type, front_len, GFP_NOFS, false);
		if (!con->in_msg) {
			pr_err("unable to allocate msg type %d len %d\n",
			       type, front_len);
			return -ENOMEM;
		}
		con->in_msg->con = con->ops->get(con);
		BUG_ON(con->in_msg->con == NULL);
		con->in_msg->page_alignment = le16_to_cpu(hdr->data_off);
	}
	memcpy(&con->in_msg->hdr, &con->in_hdr, sizeof(con->in_hdr));

	if (middle_len && !con->in_msg->middle) {
		ret = ceph_alloc_middle(con, con->in_msg);
		if (ret < 0) {
			ceph_msg_put(con->in_msg);
			con->in_msg = NULL;
		}
	}

	return ret;
}


/*
 * Free a generically kmalloc'd message.
 */
void ceph_msg_kfree(struct ceph_msg *m)
{
	dout("msg_kfree %p\n", m);
	if (m->front_is_vmalloc)
		vfree(m->front.iov_base);
	else
		kfree(m->front.iov_base);
	kfree(m);
}

/*
 * Drop a msg ref.  Destroy as needed.
 */
void ceph_msg_last_put(struct kref *kref)
{
	struct ceph_msg *m = container_of(kref, struct ceph_msg, kref);

	dout("ceph_msg_put last one on %p\n", m);
	WARN_ON(!list_empty(&m->list_head));

	/* drop middle, data, if any */
	if (m->middle) {
		ceph_buffer_put(m->middle);
		m->middle = NULL;
	}
	m->nr_pages = 0;
	m->pages = NULL;

	if (m->pagelist) {
		ceph_pagelist_release(m->pagelist);
		kfree(m->pagelist);
		m->pagelist = NULL;
	}

	m->trail = NULL;

	if (m->pool)
		ceph_msgpool_put(m->pool, m);
	else
		ceph_msg_kfree(m);
}
EXPORT_SYMBOL(ceph_msg_last_put);

void ceph_msg_dump(struct ceph_msg *msg)
{
	pr_debug("msg_dump %p (front_max %d nr_pages %d)\n", msg,
		 msg->front_max, msg->nr_pages);
	print_hex_dump(KERN_DEBUG, "header: ",
		       DUMP_PREFIX_OFFSET, 16, 1,
		       &msg->hdr, sizeof(msg->hdr), true);
	print_hex_dump(KERN_DEBUG, " front: ",
		       DUMP_PREFIX_OFFSET, 16, 1,
		       msg->front.iov_base, msg->front.iov_len, true);
	if (msg->middle)
		print_hex_dump(KERN_DEBUG, "middle: ",
			       DUMP_PREFIX_OFFSET, 16, 1,
			       msg->middle->vec.iov_base,
			       msg->middle->vec.iov_len, true);
	print_hex_dump(KERN_DEBUG, "footer: ",
		       DUMP_PREFIX_OFFSET, 16, 1,
		       &msg->footer, sizeof(msg->footer), true);
}
EXPORT_SYMBOL(ceph_msg_dump);<|MERGE_RESOLUTION|>--- conflicted
+++ resolved
@@ -915,10 +915,6 @@
 	con->out_connect.authorizer_len = auth ?
 		cpu_to_le32(auth->authorizer_buf_len) : 0;
 
-<<<<<<< HEAD
-	con_out_kvec_reset(con);
-=======
->>>>>>> 9450d57e
 	con_out_kvec_add(con, sizeof (con->out_connect),
 					&con->out_connect);
 	if (auth && auth->authorizer_buf_len)
@@ -1560,10 +1556,7 @@
 			return -1;
 		}
 		con->auth_retry = 1;
-<<<<<<< HEAD
-=======
 		con_out_kvec_reset(con);
->>>>>>> 9450d57e
 		ret = prepare_write_connect(con);
 		if (ret < 0)
 			return ret;
@@ -1584,10 +1577,7 @@
 		       ENTITY_NAME(con->peer_name),
 		       ceph_pr_addr(&con->peer_addr.in_addr));
 		reset_connection(con);
-<<<<<<< HEAD
-=======
 		con_out_kvec_reset(con);
->>>>>>> 9450d57e
 		ret = prepare_write_connect(con);
 		if (ret < 0)
 			return ret;
@@ -1612,10 +1602,7 @@
 		     le32_to_cpu(con->out_connect.connect_seq),
 		     le32_to_cpu(con->in_reply.connect_seq));
 		con->connect_seq = le32_to_cpu(con->in_reply.connect_seq);
-<<<<<<< HEAD
-=======
 		con_out_kvec_reset(con);
->>>>>>> 9450d57e
 		ret = prepare_write_connect(con);
 		if (ret < 0)
 			return ret;
@@ -1632,10 +1619,7 @@
 		     le32_to_cpu(con->in_reply.global_seq));
 		get_global_seq(con->msgr,
 			       le32_to_cpu(con->in_reply.global_seq));
-<<<<<<< HEAD
-=======
 		con_out_kvec_reset(con);
->>>>>>> 9450d57e
 		ret = prepare_write_connect(con);
 		if (ret < 0)
 			return ret;
@@ -2154,15 +2138,11 @@
 		BUG_ON(con->state != CON_STATE_CONNECTING);
 		con->state = CON_STATE_NEGOTIATING;
 
-<<<<<<< HEAD
-		/* Banner is good, exchange connection info */
-=======
 		/*
 		 * Received banner is good, exchange connection info.
 		 * Do not reset out_kvec, as sending our banner raced
 		 * with receiving peer banner after connect completed.
 		 */
->>>>>>> 9450d57e
 		ret = prepare_write_connect(con);
 		if (ret < 0)
 			goto out;
